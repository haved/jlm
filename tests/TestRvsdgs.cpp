/*
 * Copyright 2020 Nico Reißmann <nico.reissmann@gmail.com>
 * See COPYING for terms of redistribution.
 */

#include "TestRvsdgs.hpp"

namespace jlm::tests
{

std::unique_ptr<jlm::llvm::RvsdgModule>
StoreTest1::SetupRvsdg()
{
  using namespace jlm::llvm;

  MemoryStateType mt;
  PointerType pointerType;
  FunctionType fcttype({ &mt }, { &mt });

  auto module = RvsdgModule::Create(jlm::util::filepath(""), "", "");
  auto graph = &module->Rvsdg();

  auto nf = graph->node_normal_form(typeid(jlm::rvsdg::operation));
  nf->set_mutable(false);

  auto fct = lambda::node::create(graph->root(), fcttype, "f", linkage::external_linkage);

  auto csize = jlm::rvsdg::create_bitconstant(fct->subregion(), 32, 4);

  auto d = alloca_op::create(jlm::rvsdg::bit32, csize, 4);
  auto c = alloca_op::create(pointerType, csize, 4);
  auto b = alloca_op::create(pointerType, csize, 4);
  auto a = alloca_op::create(pointerType, csize, 4);

  auto merge_d = MemStateMergeOperator::Create({ d[1], fct->fctargument(0) });
  auto merge_c =
      MemStateMergeOperator::Create(std::vector<jlm::rvsdg::output *>({ c[1], merge_d }));
  auto merge_b =
      MemStateMergeOperator::Create(std::vector<jlm::rvsdg::output *>({ b[1], merge_c }));
  auto merge_a =
      MemStateMergeOperator::Create(std::vector<jlm::rvsdg::output *>({ a[1], merge_b }));

  auto a_amp_b = StoreNode::Create(a[0], b[0], { merge_a }, 4);
  auto b_amp_c = StoreNode::Create(b[0], c[0], { a_amp_b[0] }, 4);
  auto c_amp_d = StoreNode::Create(c[0], d[0], { b_amp_c[0] }, 4);

  fct->finalize({ c_amp_d[0] });

  graph->add_export(fct->output(), { pointerType, "f" });

  /* extract nodes */

  this->lambda = fct;

  this->size = jlm::rvsdg::node_output::node(csize);

  this->alloca_a = jlm::rvsdg::node_output::node(a[0]);
  this->alloca_b = jlm::rvsdg::node_output::node(b[0]);
  this->alloca_c = jlm::rvsdg::node_output::node(c[0]);
  this->alloca_d = jlm::rvsdg::node_output::node(d[0]);

  return module;
}

std::unique_ptr<jlm::llvm::RvsdgModule>
StoreTest2::SetupRvsdg()
{
  using namespace jlm::llvm;

  MemoryStateType mt;
  PointerType pointerType;
  FunctionType fcttype({ &mt }, { &mt });

  auto module = RvsdgModule::Create(jlm::util::filepath(""), "", "");
  auto graph = &module->Rvsdg();

  auto nf = graph->node_normal_form(typeid(jlm::rvsdg::operation));
  nf->set_mutable(false);

  auto fct = lambda::node::create(graph->root(), fcttype, "f", linkage::external_linkage);

  auto csize = jlm::rvsdg::create_bitconstant(fct->subregion(), 32, 4);

  auto a = alloca_op::create(jlm::rvsdg::bit32, csize, 4);
  auto b = alloca_op::create(jlm::rvsdg::bit32, csize, 4);
  auto x = alloca_op::create(pointerType, csize, 4);
  auto y = alloca_op::create(pointerType, csize, 4);
  auto p = alloca_op::create(pointerType, csize, 4);

  auto merge_a = MemStateMergeOperator::Create({ a[1], fct->fctargument(0) });
  auto merge_b =
      MemStateMergeOperator::Create(std::vector<jlm::rvsdg::output *>({ b[1], merge_a }));
  auto merge_x =
      MemStateMergeOperator::Create(std::vector<jlm::rvsdg::output *>({ x[1], merge_b }));
  auto merge_y =
      MemStateMergeOperator::Create(std::vector<jlm::rvsdg::output *>({ y[1], merge_x }));
  auto merge_p =
      MemStateMergeOperator::Create(std::vector<jlm::rvsdg::output *>({ p[1], merge_y }));

  auto x_amp_a = StoreNode::Create(x[0], a[0], { merge_p }, 4);
  auto y_amp_b = StoreNode::Create(y[0], b[0], { x_amp_a[0] }, 4);
  auto p_amp_x = StoreNode::Create(p[0], x[0], { y_amp_b[0] }, 4);
  auto p_amp_y = StoreNode::Create(p[0], y[0], { p_amp_x[0] }, 4);

  fct->finalize({ p_amp_y[0] });

  graph->add_export(fct->output(), { pointerType, "f" });

  /* extract nodes */

  this->lambda = fct;

  this->size = jlm::rvsdg::node_output::node(csize);

  this->alloca_a = jlm::rvsdg::node_output::node(a[0]);
  this->alloca_b = jlm::rvsdg::node_output::node(b[0]);
  this->alloca_x = jlm::rvsdg::node_output::node(x[0]);
  this->alloca_y = jlm::rvsdg::node_output::node(y[0]);
  this->alloca_p = jlm::rvsdg::node_output::node(p[0]);

  return module;
}

std::unique_ptr<jlm::llvm::RvsdgModule>
LoadTest1::SetupRvsdg()
{
  using namespace jlm::llvm;

  MemoryStateType mt;
  PointerType pointerType;
  FunctionType fcttype({ &pointerType, &mt }, { &jlm::rvsdg::bit32, &mt });

  auto module = RvsdgModule::Create(jlm::util::filepath("LoadTest1.c"), "", "");
  auto graph = &module->Rvsdg();

  auto nf = graph->node_normal_form(typeid(jlm::rvsdg::operation));
  nf->set_mutable(false);

  auto fct = lambda::node::create(graph->root(), fcttype, "f", linkage::external_linkage);

  auto ld1 = LoadNode::Create(fct->fctargument(0), { fct->fctargument(1) }, pointerType, 4);
  auto ld2 = LoadNode::Create(ld1[0], { ld1[1] }, jlm::rvsdg::bit32, 4);

  fct->finalize(ld2);

  graph->add_export(fct->output(), { pointerType, "f" });

  /* extract nodes */

  this->lambda = fct;

  this->load_p = jlm::rvsdg::node_output::node(ld1[0]);
  this->load_x = jlm::rvsdg::node_output::node(ld2[0]);

  return module;
}

std::unique_ptr<jlm::llvm::RvsdgModule>
LoadTest2::SetupRvsdg()
{
  using namespace jlm::llvm;

  MemoryStateType mt;
  PointerType pointerType;
  FunctionType fcttype({ &mt }, { &mt });

  auto module = RvsdgModule::Create(jlm::util::filepath(""), "", "");
  auto graph = &module->Rvsdg();

  auto nf = graph->node_normal_form(typeid(jlm::rvsdg::operation));
  nf->set_mutable(false);

  auto fct = lambda::node::create(graph->root(), fcttype, "f", linkage::external_linkage);

  auto csize = jlm::rvsdg::create_bitconstant(fct->subregion(), 32, 4);

  auto a = alloca_op::create(jlm::rvsdg::bit32, csize, 4);
  auto b = alloca_op::create(jlm::rvsdg::bit32, csize, 4);
  auto x = alloca_op::create(pointerType, csize, 4);
  auto y = alloca_op::create(pointerType, csize, 4);
  auto p = alloca_op::create(pointerType, csize, 4);

  auto merge_a = MemStateMergeOperator::Create({ a[1], fct->fctargument(0) });
  auto merge_b =
      MemStateMergeOperator::Create(std::vector<jlm::rvsdg::output *>({ b[1], merge_a }));
  auto merge_x =
      MemStateMergeOperator::Create(std::vector<jlm::rvsdg::output *>({ x[1], merge_b }));
  auto merge_y =
      MemStateMergeOperator::Create(std::vector<jlm::rvsdg::output *>({ y[1], merge_x }));
  auto merge_p =
      MemStateMergeOperator::Create(std::vector<jlm::rvsdg::output *>({ p[1], merge_y }));

  auto x_amp_a = StoreNode::Create(x[0], a[0], { merge_p }, 4);
  auto y_amp_b = StoreNode::Create(y[0], b[0], x_amp_a, 4);
  auto p_amp_x = StoreNode::Create(p[0], x[0], y_amp_b, 4);

  auto ld1 = LoadNode::Create(p[0], p_amp_x, pointerType, 4);
  auto ld2 = LoadNode::Create(ld1[0], { ld1[1] }, pointerType, 4);
  auto y_star_p = StoreNode::Create(y[0], ld2[0], { ld2[1] }, 4);

  fct->finalize({ y_star_p[0] });

  graph->add_export(fct->output(), { pointerType, "f" });

  /* extract nodes */

  this->lambda = fct;

  this->size = jlm::rvsdg::node_output::node(csize);

  this->alloca_a = jlm::rvsdg::node_output::node(a[0]);
  this->alloca_b = jlm::rvsdg::node_output::node(b[0]);
  this->alloca_x = jlm::rvsdg::node_output::node(x[0]);
  this->alloca_y = jlm::rvsdg::node_output::node(y[0]);
  this->alloca_p = jlm::rvsdg::node_output::node(p[0]);

  this->load_x = jlm::rvsdg::node_output::node(ld1[0]);
  this->load_a = jlm::rvsdg::node_output::node(ld2[0]);
  ;

  return module;
}

std::unique_ptr<jlm::llvm::RvsdgModule>
LoadFromUndefTest::SetupRvsdg()
{
  using namespace jlm::llvm;

  MemoryStateType memoryStateType;
  FunctionType functionType({ &memoryStateType }, { &jlm::rvsdg::bit32, &memoryStateType });
  PointerType pointerType;

  auto rvsdgModule = RvsdgModule::Create(jlm::util::filepath(""), "", "");
  auto & rvsdg = rvsdgModule->Rvsdg();

  auto nf = rvsdg.node_normal_form(typeid(jlm::rvsdg::operation));
  nf->set_mutable(false);

  Lambda_ = lambda::node::create(rvsdg.root(), functionType, "f", linkage::external_linkage);

  auto undefValue = UndefValueOperation::Create(*Lambda_->subregion(), pointerType);
  auto loadResults =
      LoadNode::Create(undefValue, { Lambda_->fctargument(0) }, jlm::rvsdg::bit32, 4);

  Lambda_->finalize(loadResults);
  rvsdg.add_export(Lambda_->output(), { pointerType, "f" });

  /*
   * Extract nodes
   */
  UndefValueNode_ = jlm::rvsdg::node_output::node(undefValue);

  return rvsdgModule;
}

std::unique_ptr<jlm::llvm::RvsdgModule>
GetElementPtrTest::SetupRvsdg()
{
  using namespace jlm::llvm;

  auto dcl = jlm::rvsdg::rcddeclaration::create({ &jlm::rvsdg::bit32, &jlm::rvsdg::bit32 });
  jlm::rvsdg::rcdtype rt(dcl.get());

  MemoryStateType mt;
  PointerType pointerType;
  FunctionType fcttype({ &pointerType, &mt }, { &jlm::rvsdg::bit32, &mt });

  auto module = RvsdgModule::Create(jlm::util::filepath(""), "", "");
  auto graph = &module->Rvsdg();

  auto nf = graph->node_normal_form(typeid(jlm::rvsdg::operation));
  nf->set_mutable(false);

  auto fct = lambda::node::create(graph->root(), fcttype, "f", linkage::external_linkage);

  auto zero = jlm::rvsdg::create_bitconstant(fct->subregion(), 32, 0);
  auto one = jlm::rvsdg::create_bitconstant(fct->subregion(), 32, 1);

  auto gepx = GetElementPtrOperation::Create(fct->fctargument(0), { zero, zero }, rt, pointerType);
  auto ldx = LoadNode::Create(gepx, { fct->fctargument(1) }, jlm::rvsdg::bit32, 4);

  auto gepy = GetElementPtrOperation::Create(fct->fctargument(0), { zero, one }, rt, pointerType);
  auto ldy = LoadNode::Create(gepy, { ldx[1] }, jlm::rvsdg::bit32, 4);

  auto sum = jlm::rvsdg::bitadd_op::create(32, ldx[0], ldy[0]);

  fct->finalize({ sum, ldy[1] });

  graph->add_export(fct->output(), { pointerType, "f" });

  /*
   * Assign nodes
   */
  this->lambda = fct;

  this->getElementPtrX = jlm::rvsdg::node_output::node(gepx);
  this->getElementPtrY = jlm::rvsdg::node_output::node(gepy);

  return module;
}

std::unique_ptr<jlm::llvm::RvsdgModule>
BitCastTest::SetupRvsdg()
{
  using namespace jlm::llvm;

  PointerType pointerType;
  FunctionType fcttype({ &pointerType }, { &pointerType });

  auto module = RvsdgModule::Create(jlm::util::filepath(""), "", "");
  auto graph = &module->Rvsdg();

  auto nf = graph->node_normal_form(typeid(jlm::rvsdg::operation));
  nf->set_mutable(false);

  auto fct = lambda::node::create(graph->root(), fcttype, "f", linkage::external_linkage);

  auto cast = bitcast_op::create(fct->fctargument(0), pointerType);

  fct->finalize({ cast });

  graph->add_export(fct->output(), { pointerType, "f" });

  /*
   * Assign nodes
   */
  this->lambda = fct;
  this->bitCast = jlm::rvsdg::node_output::node(cast);

  return module;
}

std::unique_ptr<jlm::llvm::RvsdgModule>
Bits2PtrTest::SetupRvsdg()
{
  using namespace jlm::llvm;

  auto module = RvsdgModule::Create(jlm::util::filepath(""), "", "");
  auto graph = &module->Rvsdg();

  auto nf = graph->node_normal_form(typeid(jlm::rvsdg::operation));
  nf->set_mutable(false);

  auto setupBit2PtrFunction = [&]()
  {
    PointerType pt;
    iostatetype iOStateType;
    MemoryStateType memoryStateType;
    loopstatetype loopStateType;
    FunctionType functionType(
        { &jlm::rvsdg::bit64, &iOStateType, &memoryStateType, &loopStateType },
        { &pt, &iOStateType, &memoryStateType, &loopStateType });

    auto lambda =
        lambda::node::create(graph->root(), functionType, "bit2ptr", linkage::external_linkage);
    auto valueArgument = lambda->fctargument(0);
    auto iOStateArgument = lambda->fctargument(1);
    auto memoryStateArgument = lambda->fctargument(2);
    auto loopStateArgument = lambda->fctargument(3);

    auto cast = bits2ptr_op::create(valueArgument, pt);

    lambda->finalize({ cast, iOStateArgument, memoryStateArgument, loopStateArgument });

    return std::make_tuple(lambda, jlm::rvsdg::node_output::node(cast));
  };

  auto setupTestFunction = [&](lambda::output * b2p)
  {
    iostatetype iOStateType;
    MemoryStateType memoryStateType;
    loopstatetype loopStateType;
    FunctionType functionType(
        { &jlm::rvsdg::bit64, &iOStateType, &memoryStateType, &loopStateType },
        { &iOStateType, &memoryStateType, &loopStateType });

    auto lambda =
        lambda::node::create(graph->root(), functionType, "test", linkage::external_linkage);
    auto valueArgument = lambda->fctargument(0);
    auto iOStateArgument = lambda->fctargument(1);
    auto memoryStateArgument = lambda->fctargument(2);
    auto loopStateArgument = lambda->fctargument(3);

    auto cvbits2ptr = lambda->add_ctxvar(b2p);

    auto callResults = CallNode::Create(
        cvbits2ptr,
        b2p->node()->type(),
        { valueArgument, iOStateArgument, memoryStateArgument, loopStateArgument });

    lambda->finalize({ callResults[1], callResults[2], callResults[3] });
    graph->add_export(lambda->output(), { PointerType(), "testfct" });

    return std::make_tuple(
        lambda,
        util::AssertedCast<CallNode>(rvsdg::node_output::node(callResults[0])));
  };

  auto [lambdaBits2Ptr, bitsToPtrNode] = setupBit2PtrFunction();
  auto [lambdaTest, callNode] = setupTestFunction(lambdaBits2Ptr->output());

  // Assign nodes
  this->LambdaBits2Ptr_ = lambdaBits2Ptr;
  this->LambdaTest_ = lambdaTest;

  this->BitsToPtrNode_ = bitsToPtrNode;

  this->CallNode_ = callNode;

  return module;
}

std::unique_ptr<jlm::llvm::RvsdgModule>
ConstantPointerNullTest::SetupRvsdg()
{
  using namespace jlm::llvm;

  MemoryStateType mt;
  PointerType pointerType;
  FunctionType fcttype({ &pointerType, &mt }, { &mt });

  auto module = RvsdgModule::Create(jlm::util::filepath(""), "", "");
  auto graph = &module->Rvsdg();

  auto nf = graph->node_normal_form(typeid(jlm::rvsdg::operation));
  nf->set_mutable(false);

  auto fct = lambda::node::create(graph->root(), fcttype, "f", linkage::external_linkage);

  auto constantPointerNullResult =
      ConstantPointerNullOperation::Create(fct->subregion(), pointerType);
  auto st =
      StoreNode::Create(fct->fctargument(0), constantPointerNullResult, { fct->fctargument(1) }, 4);

  fct->finalize({ st[0] });

  graph->add_export(fct->output(), { pointerType, "f" });

  /*
   * Assign nodes
   */
  this->lambda = fct;
  this->constantPointerNullNode = jlm::rvsdg::node_output::node(constantPointerNullResult);

  return module;
}

std::unique_ptr<jlm::llvm::RvsdgModule>
CallTest1::SetupRvsdg()
{
  using namespace jlm::llvm;

  auto module = RvsdgModule::Create(jlm::util::filepath(""), "", "");
  auto graph = &module->Rvsdg();

  auto nf = graph->node_normal_form(typeid(jlm::rvsdg::operation));
  nf->set_mutable(false);

  auto SetupF = [&]()
  {
    PointerType pt;
    iostatetype iOStateType;
    MemoryStateType memoryStateType;
    loopstatetype loopStateType;
    FunctionType functionType(
        { &pt, &pt, &iOStateType, &memoryStateType, &loopStateType },
        { &jlm::rvsdg::bit32, &iOStateType, &memoryStateType, &loopStateType });

    auto lambda = lambda::node::create(graph->root(), functionType, "f", linkage::external_linkage);
    auto pointerArgument1 = lambda->fctargument(0);
    auto pointerArgument2 = lambda->fctargument(1);
    auto iOStateArgument = lambda->fctargument(2);
    auto memoryStateArgument = lambda->fctargument(3);
    auto loopStateArgument = lambda->fctargument(4);

    auto ld1 = LoadNode::Create(pointerArgument1, { memoryStateArgument }, jlm::rvsdg::bit32, 4);
    auto ld2 = LoadNode::Create(pointerArgument2, { ld1[1] }, jlm::rvsdg::bit32, 4);

    auto sum = jlm::rvsdg::bitadd_op::create(32, ld1[0], ld2[0]);

    lambda->finalize({ sum, iOStateArgument, ld2[1], loopStateArgument });

    return lambda;
  };

  auto SetupG = [&]()
  {
    PointerType pt;
    iostatetype iOStateType;
    MemoryStateType memoryStateType;
    loopstatetype loopStateType;
    FunctionType functionType(
        { &pt, &pt, &iOStateType, &memoryStateType, &loopStateType },
        { &jlm::rvsdg::bit32, &iOStateType, &memoryStateType, &loopStateType });

    auto lambda = lambda::node::create(graph->root(), functionType, "g", linkage::external_linkage);
    auto pointerArgument1 = lambda->fctargument(0);
    auto pointerArgument2 = lambda->fctargument(1);
    auto iOStateArgument = lambda->fctargument(2);
    auto memoryStateArgument = lambda->fctargument(3);
    auto loopStateArgument = lambda->fctargument(4);

    auto ld1 = LoadNode::Create(pointerArgument1, { memoryStateArgument }, jlm::rvsdg::bit32, 4);
    auto ld2 = LoadNode::Create(pointerArgument2, { ld1[1] }, jlm::rvsdg::bit32, 4);

    auto diff = jlm::rvsdg::bitsub_op::create(32, ld1[0], ld2[0]);

    lambda->finalize({ diff, iOStateArgument, ld2[1], loopStateArgument });

    return lambda;
  };

  auto SetupH = [&](lambda::node * f, lambda::node * g)
  {
    iostatetype iOStateType;
    MemoryStateType memoryStateType;
    loopstatetype loopStateType;
    FunctionType functionType(
        { &iOStateType, &memoryStateType, &loopStateType },
        { &jlm::rvsdg::bit32, &iOStateType, &memoryStateType, &loopStateType });

    auto lambda = lambda::node::create(graph->root(), functionType, "h", linkage::external_linkage);
    auto iOStateArgument = lambda->fctargument(0);
    auto memoryStateArgument = lambda->fctargument(1);
    auto loopStateArgument = lambda->fctargument(2);

    auto cvf = lambda->add_ctxvar(f->output());
    auto cvg = lambda->add_ctxvar(g->output());

    auto size = jlm::rvsdg::create_bitconstant(lambda->subregion(), 32, 4);

    auto x = alloca_op::create(jlm::rvsdg::bit32, size, 4);
    auto y = alloca_op::create(jlm::rvsdg::bit32, size, 4);
    auto z = alloca_op::create(jlm::rvsdg::bit32, size, 4);

    auto mx = MemStateMergeOperator::Create(
        std::vector<jlm::rvsdg::output *>({ x[1], memoryStateArgument }));
    auto my = MemStateMergeOperator::Create(std::vector<jlm::rvsdg::output *>({ y[1], mx }));
    auto mz = MemStateMergeOperator::Create(std::vector<jlm::rvsdg::output *>({ z[1], my }));

    auto five = jlm::rvsdg::create_bitconstant(lambda->subregion(), 32, 5);
    auto six = jlm::rvsdg::create_bitconstant(lambda->subregion(), 32, 6);
    auto seven = jlm::rvsdg::create_bitconstant(lambda->subregion(), 32, 7);

    auto stx = StoreNode::Create(x[0], five, { mz }, 4);
    auto sty = StoreNode::Create(y[0], six, { stx[0] }, 4);
    auto stz = StoreNode::Create(z[0], seven, { sty[0] }, 4);

    auto callFResults = CallNode::Create(
        cvf,
        f->type(),
        { x[0], y[0], iOStateArgument, stz[0], loopStateArgument });
    auto callGResults = CallNode::Create(
        cvg,
        g->type(),
        { z[0], z[0], callFResults[1], callFResults[2], callFResults[3] });

    auto sum = jlm::rvsdg::bitadd_op::create(32, callFResults[0], callGResults[0]);

    lambda->finalize({ sum, callGResults[1], callGResults[2], callGResults[3] });
    graph->add_export(lambda->output(), { PointerType(), "h" });

    auto allocaX = jlm::rvsdg::node_output::node(x[0]);
    auto allocaY = jlm::rvsdg::node_output::node(y[0]);
    auto allocaZ = jlm::rvsdg::node_output::node(z[0]);
    auto callF = jlm::util::AssertedCast<CallNode>(jlm::rvsdg::node_output::node(callFResults[0]));
    auto callG = jlm::util::AssertedCast<CallNode>(jlm::rvsdg::node_output::node(callGResults[0]));

    return std::make_tuple(lambda, allocaX, allocaY, allocaZ, callF, callG);
  };

  auto lambdaF = SetupF();
  auto lambdaG = SetupG();
  auto [lambdaH, allocaX, allocaY, allocaZ, callF, callG] = SetupH(lambdaF, lambdaG);

  /*
   * Assign nodes
   */
  this->lambda_f = lambdaF;
  this->lambda_g = lambdaG;
  this->lambda_h = lambdaH;

  this->alloca_x = allocaX;
  this->alloca_y = allocaY;
  this->alloca_z = allocaZ;

  this->CallF_ = callF;
  this->CallG_ = callG;

  return module;
}

std::unique_ptr<jlm::llvm::RvsdgModule>
CallTest2::SetupRvsdg()
{
  using namespace jlm::llvm;

  auto module = RvsdgModule::Create(jlm::util::filepath(""), "", "");
  auto graph = &module->Rvsdg();

  auto nf = graph->node_normal_form(typeid(jlm::rvsdg::operation));
  nf->set_mutable(false);

  auto SetupCreate = [&]()
  {
    PointerType pt32;
    iostatetype iOStateType;
    MemoryStateType memoryStateType;
    loopstatetype loopStateType;
    FunctionType functionType(
        { &jlm::rvsdg::bit32, &iOStateType, &memoryStateType, &loopStateType },
        { &pt32, &iOStateType, &memoryStateType, &loopStateType });

    auto lambda =
        lambda::node::create(graph->root(), functionType, "create", linkage::external_linkage);
    auto valueArgument = lambda->fctargument(0);
    auto iOStateArgument = lambda->fctargument(1);
    auto memoryStateArgument = lambda->fctargument(2);
    auto loopStateArgument = lambda->fctargument(3);

    auto four = jlm::rvsdg::create_bitconstant(lambda->subregion(), 32, 4);
    auto prod = jlm::rvsdg::bitmul_op::create(32, valueArgument, four);

    auto alloc = malloc_op::create(prod);
    auto cast = bitcast_op::create(alloc[0], pt32);
    auto mx = MemStateMergeOperator::Create(
        std::vector<jlm::rvsdg::output *>({ alloc[1], memoryStateArgument }));

    lambda->finalize({ cast, iOStateArgument, mx, loopStateArgument });

    auto mallocNode = jlm::rvsdg::node_output::node(alloc[0]);
    return std::make_tuple(lambda, mallocNode);
  };

  auto SetupDestroy = [&]()
  {
    PointerType pointerType;
    iostatetype iOStateType;
    MemoryStateType memoryStateType;
    loopstatetype loopStateType;
    FunctionType functionType(
        { &pointerType, &iOStateType, &memoryStateType, &loopStateType },
        { &iOStateType, &memoryStateType, &loopStateType });

    auto lambda =
        lambda::node::create(graph->root(), functionType, "destroy", linkage::external_linkage);
    auto pointerArgument = lambda->fctargument(0);
    auto iOStateArgument = lambda->fctargument(1);
    auto memoryStateArgument = lambda->fctargument(2);
    auto loopStateArgument = lambda->fctargument(3);

    auto cast = bitcast_op::create(pointerArgument, pointerType);
    auto freeResults = free_op::create(cast, { memoryStateArgument }, iOStateArgument);

    lambda->finalize({ freeResults[1], freeResults[0], loopStateArgument });

    auto freeNode = jlm::rvsdg::node_output::node(freeResults[0]);
    return std::make_tuple(lambda, freeNode);
  };

  auto SetupTest = [&](lambda::node * lambdaCreate, lambda::node * lambdaDestroy)
  {
    iostatetype iOStateType;
    MemoryStateType memoryStateType;
    loopstatetype loopStateType;
    FunctionType functionType(
        { &iOStateType, &memoryStateType, &loopStateType },
        { &iOStateType, &memoryStateType, &loopStateType });

    auto lambda =
        lambda::node::create(graph->root(), functionType, "test", linkage::external_linkage);
    auto iOStateArgument = lambda->fctargument(0);
    auto memoryStateArgument = lambda->fctargument(1);
    auto loopStateArgument = lambda->fctargument(2);

    auto create_cv = lambda->add_ctxvar(lambdaCreate->output());
    auto destroy_cv = lambda->add_ctxvar(lambdaDestroy->output());

    auto six = jlm::rvsdg::create_bitconstant(lambda->subregion(), 32, 6);
    auto seven = jlm::rvsdg::create_bitconstant(lambda->subregion(), 32, 7);

    auto create1 = CallNode::Create(
        create_cv,
        lambdaCreate->type(),
        { six, iOStateArgument, memoryStateArgument, loopStateArgument });
    auto create2 = CallNode::Create(
        create_cv,
        lambdaCreate->type(),
        { seven, create1[1], create1[2], create1[3] });

    auto destroy1 = CallNode::Create(
        destroy_cv,
        lambdaDestroy->type(),
        { create1[0], create2[1], create2[2], create2[3] });
    auto destroy2 = CallNode::Create(
        destroy_cv,
        lambdaDestroy->type(),
        { create2[0], destroy1[0], destroy1[1], destroy1[2] });

    lambda->finalize(destroy2);
    graph->add_export(lambda->output(), { PointerType(), "test" });

    auto callCreate1Node =
        jlm::util::AssertedCast<CallNode>(jlm::rvsdg::node_output::node(create1[0]));
    auto callCreate2Node =
        jlm::util::AssertedCast<CallNode>(jlm::rvsdg::node_output::node(create2[0]));
    auto callDestroy1Node =
        jlm::util::AssertedCast<CallNode>(jlm::rvsdg::node_output::node(destroy1[0]));
    auto callDestroy2Node =
        jlm::util::AssertedCast<CallNode>(jlm::rvsdg::node_output::node(destroy2[0]));

    return std::make_tuple(
        lambda,
        callCreate1Node,
        callCreate2Node,
        callDestroy1Node,
        callDestroy2Node);
  };

  auto [lambdaCreate, mallocNode] = SetupCreate();
  auto [lambdaDestroy, freeNode] = SetupDestroy();
  auto [lambdaTest, callCreate1, callCreate2, callDestroy1, callDestroy2] =
      SetupTest(lambdaCreate, lambdaDestroy);

  /*
   * Assign nodes
   */
  this->lambda_create = lambdaCreate;
  this->lambda_destroy = lambdaDestroy;
  this->lambda_test = lambdaTest;

  this->malloc = mallocNode;
  this->free = freeNode;

  this->CallCreate1_ = callCreate1;
  this->CallCreate2_ = callCreate2;

  this->CallDestroy1_ = callCreate1;
  this->CallDestroy2_ = callCreate2;

  return module;
}

std::unique_ptr<jlm::llvm::RvsdgModule>
IndirectCallTest1::SetupRvsdg()
{
  using namespace jlm::llvm;

  iostatetype iOStateType;
  MemoryStateType memoryStateType;
  loopstatetype loopStateType;
  FunctionType constantFunctionType(
      { &iOStateType, &memoryStateType, &loopStateType },
      { &jlm::rvsdg::bit32, &iOStateType, &memoryStateType, &loopStateType });
  PointerType pointerType;

  auto module = RvsdgModule::Create(jlm::util::filepath(""), "", "");
  auto graph = &module->Rvsdg();

  auto nf = graph->node_normal_form(typeid(jlm::rvsdg::operation));
  nf->set_mutable(false);

  auto SetupConstantFunction = [&](ssize_t n, const std::string & name)
  {
    auto lambda =
        lambda::node::create(graph->root(), constantFunctionType, name, linkage::external_linkage);
    auto iOStateArgument = lambda->fctargument(0);
    auto memoryStateArgument = lambda->fctargument(1);
    auto loopStateArgument = lambda->fctargument(2);

    auto constant = jlm::rvsdg::create_bitconstant(lambda->subregion(), 32, n);

    return lambda->finalize({ constant, iOStateArgument, memoryStateArgument, loopStateArgument });
  };

  auto SetupIndirectCallFunction = [&]()
  {
    iostatetype iOStateType;
    MemoryStateType memoryStateType;
    loopstatetype loopStateType;
    FunctionType functionType(
        { &pointerType, &iOStateType, &memoryStateType, &loopStateType },
        { &jlm::rvsdg::bit32, &iOStateType, &memoryStateType, &loopStateType });

    auto lambda =
        lambda::node::create(graph->root(), functionType, "indcall", linkage::external_linkage);
    auto pointerArgument = lambda->fctargument(0);
    auto iOStateArgument = lambda->fctargument(1);
    auto memoryStateArgument = lambda->fctargument(2);
    auto loopStateArgument = lambda->fctargument(3);

    auto call = CallNode::Create(
        pointerArgument,
        constantFunctionType,
        { iOStateArgument, memoryStateArgument, loopStateArgument });

    auto lambdaOutput = lambda->finalize(call);

    return std::make_tuple(
        lambdaOutput,
        jlm::util::AssertedCast<CallNode>(jlm::rvsdg::node_output::node(call[0])));
  };

  auto SetupTestFunction =
      [&](lambda::output * fctindcall, lambda::output * fctthree, lambda::output * fctfour)
  {
    FunctionType functionType(
        { &iOStateType, &memoryStateType, &loopStateType },
        { &jlm::rvsdg::bit32, &iOStateType, &memoryStateType, &loopStateType });

    auto lambda =
        lambda::node::create(graph->root(), functionType, "test", linkage::external_linkage);
    auto iOStateArgument = lambda->fctargument(0);
    auto memoryStateArgument = lambda->fctargument(1);
    auto loopStateArgument = lambda->fctargument(2);

    auto fctindcall_cv = lambda->add_ctxvar(fctindcall);
    auto fctfour_cv = lambda->add_ctxvar(fctfour);
    auto fctthree_cv = lambda->add_ctxvar(fctthree);

    auto call_four = CallNode::Create(
        fctindcall_cv,
        fctindcall->node()->type(),
        { fctfour_cv, iOStateArgument, memoryStateArgument, loopStateArgument });
    auto call_three = CallNode::Create(
        fctindcall_cv,
        fctindcall->node()->type(),
        { fctthree_cv, call_four[1], call_four[2], call_four[3] });

    auto add = jlm::rvsdg::bitadd_op::create(32, call_four[0], call_three[0]);

    auto lambdaOutput = lambda->finalize({ add, call_three[1], call_three[2], call_three[3] });
    graph->add_export(lambda->output(), { pointerType, "test" });

    return std::make_tuple(
        lambdaOutput,
        jlm::util::AssertedCast<CallNode>(jlm::rvsdg::node_output::node(call_three[0])),
        jlm::util::AssertedCast<CallNode>(jlm::rvsdg::node_output::node(call_four[0])));
  };

  auto fctfour = SetupConstantFunction(4, "four");
  auto fctthree = SetupConstantFunction(3, "three");
  auto [fctindcall, callIndirectFunction] = SetupIndirectCallFunction();
  auto [fcttest, callFunctionThree, callFunctionFour] =
      SetupTestFunction(fctindcall, fctthree, fctfour);

  /*
   * Assign
   */
  this->LambdaThree_ = fctthree->node();
  this->LambdaFour_ = fctfour->node();
  this->LambdaIndcall_ = fctindcall->node();
  this->LambdaTest_ = fcttest->node();

  this->CallIndcall_ = callIndirectFunction;
  this->CallThree_ = callFunctionThree;
  this->CallFour_ = callFunctionFour;

  return module;
}

std::unique_ptr<jlm::llvm::RvsdgModule>
IndirectCallTest2::SetupRvsdg()
{
  using namespace jlm::llvm;

  iostatetype iOStateType;
  MemoryStateType memoryStateType;
  loopstatetype loopStateType;
  FunctionType constantFunctionType(
      { &iOStateType, &memoryStateType, &loopStateType },
      { &jlm::rvsdg::bit32, &iOStateType, &memoryStateType, &loopStateType });
  PointerType pointerType;

  auto module = RvsdgModule::Create(jlm::util::filepath(""), "", "");
  auto graph = &module->Rvsdg();

  auto nf = graph->node_normal_form(typeid(jlm::rvsdg::operation));
  nf->set_mutable(false);

  auto SetupG1 = [&]()
  {
    auto delta = delta::node::Create(
        graph->root(),
        jlm::rvsdg::bit32,
        "g1",
        linkage::external_linkage,
        "",
        false);

    auto constant = jlm::rvsdg::create_bitconstant(delta->subregion(), 32, 1);

    return delta->finalize(constant);
  };

  auto SetupG2 = [&]()
  {
    auto delta = delta::node::Create(
        graph->root(),
        jlm::rvsdg::bit32,
        "g2",
        linkage::external_linkage,
        "",
        false);

    auto constant = jlm::rvsdg::create_bitconstant(delta->subregion(), 32, 2);

    return delta->finalize(constant);
  };

  auto SetupConstantFunction = [&](ssize_t n, const std::string & name)
  {
    auto lambda =
        lambda::node::create(graph->root(), constantFunctionType, name, linkage::external_linkage);
    auto iOStateArgument = lambda->fctargument(0);
    auto memoryStateArgument = lambda->fctargument(1);
    auto loopStateArgument = lambda->fctargument(2);

    auto constant = jlm::rvsdg::create_bitconstant(lambda->subregion(), 32, n);

    return lambda->finalize({ constant, iOStateArgument, memoryStateArgument, loopStateArgument });
  };

  auto SetupI = [&]()
  {
    iostatetype iOStateType;
    MemoryStateType memoryStateType;
    loopstatetype loopStateType;
    FunctionType functionType(
        { &pointerType, &iOStateType, &memoryStateType, &loopStateType },
        { &jlm::rvsdg::bit32, &iOStateType, &memoryStateType, &loopStateType });

    auto lambda = lambda::node::create(graph->root(), functionType, "i", linkage::external_linkage);
    auto pointerArgument = lambda->fctargument(0);
    auto iOStateArgument = lambda->fctargument(1);
    auto memoryStateArgument = lambda->fctargument(2);
    auto loopStateArgument = lambda->fctargument(3);

    auto call = CallNode::Create(
        pointerArgument,
        constantFunctionType,
        { iOStateArgument, memoryStateArgument, loopStateArgument });

    auto lambdaOutput = lambda->finalize(call);

    return std::make_tuple(
        lambdaOutput,
        jlm::util::AssertedCast<CallNode>(jlm::rvsdg::node_output::node(call[0])));
  };

  auto SetupIndirectCallFunction = [&](ssize_t n,
                                       const std::string & name,
                                       lambda::output & functionI,
                                       lambda::output & argumentFunction)
  {
    PointerType pointerType;

    FunctionType functionType(
        { &pointerType, &iOStateType, &memoryStateType, &loopStateType },
        { &jlm::rvsdg::bit32, &iOStateType, &memoryStateType, &loopStateType });

    auto lambda =
        lambda::node::create(graph->root(), functionType, name, linkage::external_linkage);
    auto pointerArgument = lambda->fctargument(0);
    auto iOStateArgument = lambda->fctargument(1);
    auto memoryStateArgument = lambda->fctargument(2);
    auto loopStateArgument = lambda->fctargument(3);

    auto functionICv = lambda->add_ctxvar(&functionI);
    auto argumentFunctionCv = lambda->add_ctxvar(&argumentFunction);

    auto five = jlm::rvsdg::create_bitconstant(lambda->subregion(), 32, n);
    auto storeNode = StoreNode::Create(pointerArgument, five, { memoryStateArgument }, 4);

    auto call = CallNode::Create(
        functionICv,
        functionI.node()->type(),
        { argumentFunctionCv, iOStateArgument, storeNode[0], loopStateArgument });

    auto lambdaOutput = lambda->finalize(call);

    return std::make_tuple(
        lambdaOutput,
        jlm::util::AssertedCast<CallNode>(jlm::rvsdg::node_output::node(call[0])));
  };

  auto SetupTestFunction = [&](lambda::output & functionX,
                               lambda::output & functionY,
                               delta::output & globalG1,
                               delta::output & globalG2)
  {
    FunctionType functionType(
        { &iOStateType, &memoryStateType, &loopStateType },
        { &jlm::rvsdg::bit32, &iOStateType, &memoryStateType, &loopStateType });

    auto lambda =
        lambda::node::create(graph->root(), functionType, "test", linkage::external_linkage);
    auto iOStateArgument = lambda->fctargument(0);
    auto memoryStateArgument = lambda->fctargument(1);
    auto loopStateArgument = lambda->fctargument(2);

    auto functionXCv = lambda->add_ctxvar(&functionX);
    auto functionYCv = lambda->add_ctxvar(&functionY);
    auto globalG1Cv = lambda->add_ctxvar(&globalG1);
    auto globalG2Cv = lambda->add_ctxvar(&globalG2);

    auto constantSize = jlm::rvsdg::create_bitconstant(lambda->subregion(), 32, 4);

    auto pxAlloca = alloca_op::create(jlm::rvsdg::bit32, constantSize, 4);
    auto pyAlloca = alloca_op::create(jlm::rvsdg::bit32, constantSize, 4);

    auto pxMerge = MemStateMergeOperator::Create({ pxAlloca[1], memoryStateArgument });
    auto pyMerge =
        MemStateMergeOperator::Create(std::vector<jlm::rvsdg::output *>({ pyAlloca[1], pxMerge }));

    auto callX = CallNode::Create(
        functionXCv,
        functionX.node()->type(),
        { pxAlloca[0], iOStateArgument, pyMerge, loopStateArgument });

    auto callY = CallNode::Create(
        functionYCv,
        functionY.node()->type(),
        { pyAlloca[0], iOStateArgument, callX[2], loopStateArgument });

    auto loadG1 = LoadNode::Create(globalG1Cv, { callY[2] }, jlm::rvsdg::bit32, 4);
    auto loadG2 = LoadNode::Create(globalG2Cv, { loadG1[1] }, jlm::rvsdg::bit32, 4);

    auto sum = jlm::rvsdg::bitadd_op::create(32, callX[0], callY[0]);
    sum = jlm::rvsdg::bitadd_op::create(32, sum, loadG1[0]);
    sum = jlm::rvsdg::bitadd_op::create(32, sum, loadG2[0]);

    auto lambdaOutput = lambda->finalize({ sum, callY[1], callY[2], callY[3] });
    graph->add_export(lambdaOutput, { PointerType(), "test" });

    return std::make_tuple(
        lambdaOutput,
        jlm::util::AssertedCast<CallNode>(jlm::rvsdg::node_output::node(callX[0])),
        jlm::util::AssertedCast<CallNode>(jlm::rvsdg::node_output::node(callY[0])),
        jlm::util::AssertedCast<jlm::rvsdg::simple_node>(
            jlm::rvsdg::node_output::node(pxAlloca[0])),
        jlm::util::AssertedCast<jlm::rvsdg::simple_node>(
            jlm::rvsdg::node_output::node(pyAlloca[0])));
  };

  auto SetupTest2Function = [&](lambda::output & functionX)
  {
    FunctionType functionType(
        { &iOStateType, &memoryStateType, &loopStateType },
        { &jlm::rvsdg::bit32, &iOStateType, &memoryStateType, &loopStateType });

    auto lambda =
        lambda::node::create(graph->root(), functionType, "test2", linkage::external_linkage);
    auto iOStateArgument = lambda->fctargument(0);
    auto memoryStateArgument = lambda->fctargument(1);
    auto loopStateArgument = lambda->fctargument(2);

    auto constantSize = jlm::rvsdg::create_bitconstant(lambda->subregion(), 32, 4);

    auto pzAlloca = alloca_op::create(jlm::rvsdg::bit32, constantSize, 4);
    auto pzMerge = MemStateMergeOperator::Create({ pzAlloca[1], memoryStateArgument });

    auto functionXCv = lambda->add_ctxvar(&functionX);

    auto callX = CallNode::Create(
        functionXCv,
        functionX.node()->type(),
        { pzAlloca[0], iOStateArgument, pzMerge, loopStateArgument });

    auto lambdaOutput = lambda->finalize(callX);
    graph->add_export(lambdaOutput, { PointerType(), "test2" });

    return std::make_tuple(
        lambdaOutput,
        jlm::util::AssertedCast<CallNode>(jlm::rvsdg::node_output::node(callX[0])),
        jlm::util::AssertedCast<jlm::rvsdg::simple_node>(
            jlm::rvsdg::node_output::node(pzAlloca[0])));
  };

  auto deltaG1 = SetupG1();
  auto deltaG2 = SetupG2();
  auto lambdaThree = SetupConstantFunction(3, "three");
  auto lambdaFour = SetupConstantFunction(4, "four");
  auto [lambdaI, indirectCall] = SetupI();
  auto [lambdaX, callIWithThree] = SetupIndirectCallFunction(5, "x", *lambdaI, *lambdaThree);
  auto [lambdaY, callIWithFour] = SetupIndirectCallFunction(6, "y", *lambdaI, *lambdaFour);
  auto [lambdaTest, testCallX, callY, allocaPx, allocaPy] =
      SetupTestFunction(*lambdaX, *lambdaY, *deltaG1, *deltaG2);
  auto [lambdaTest2, test2CallX, allocaPz] = SetupTest2Function(*lambdaX);

  /*
   * Assign
   */
  this->DeltaG1_ = deltaG1->node();
  this->DeltaG2_ = deltaG2->node();
  this->LambdaThree_ = lambdaThree->node();
  this->LambdaFour_ = lambdaFour->node();
  this->LambdaI_ = lambdaI->node();
  this->LambdaX_ = lambdaX->node();
  this->LambdaY_ = lambdaY->node();
  this->LambdaTest_ = lambdaTest->node();
  this->LambdaTest2_ = lambdaTest2->node();

  this->IndirectCall_ = indirectCall;
  this->CallIWithThree_ = callIWithThree;
  this->CallIWithFour_ = callIWithFour;
  this->TestCallX_ = testCallX;
  this->Test2CallX_ = test2CallX;
  this->CallY_ = callY;

  this->AllocaPx_ = allocaPx;
  this->AllocaPy_ = allocaPy;
  this->AllocaPz_ = allocaPz;

  return module;
}

std::unique_ptr<jlm::llvm::RvsdgModule>
ExternalCallTest::SetupRvsdg()
{
  using namespace jlm::llvm;

  auto rvsdgModule = RvsdgModule::Create(jlm::util::filepath(""), "", "");
  auto rvsdg = &rvsdgModule->Rvsdg();

  auto nf = rvsdg->node_normal_form(typeid(jlm::rvsdg::operation));
  nf->set_mutable(false);

  PointerType pointerType;
  iostatetype iOStateType;
  MemoryStateType memoryStateType;
  loopstatetype loopStateType;
  FunctionType functionGType(
      { &pointerType, &pointerType, &iOStateType, &memoryStateType, &loopStateType },
      { &pointerType, &iOStateType, &memoryStateType, &loopStateType });

  auto SetupFunctionGDeclaration = [&]()
  {
    return rvsdg->add_import(impport(functionGType, "g", linkage::external_linkage));
  };

  auto SetupFunctionF = [&](jlm::rvsdg::argument * functionG)
  {
    PointerType pointerType;
    iostatetype iOStateType;
    MemoryStateType memoryStateType;
    loopstatetype loopStateType;
    FunctionType functionType(
        { &pointerType, &pointerType, &iOStateType, &memoryStateType, &loopStateType },
        { &pointerType, &iOStateType, &memoryStateType, &loopStateType });

    auto lambda = lambda::node::create(rvsdg->root(), functionType, "f", linkage::external_linkage);
    auto pathArgument = lambda->fctargument(0);
    auto modeArgument = lambda->fctargument(1);
    auto iOStateArgument = lambda->fctargument(2);
    auto memoryStateArgument = lambda->fctargument(3);
    auto loopStateArgument = lambda->fctargument(4);

    auto functionGCv = lambda->add_ctxvar(functionG);

    auto size = jlm::rvsdg::create_bitconstant(lambda->subregion(), 32, 4);

    auto allocaPath = alloca_op::create(pointerType, size, 4);
    auto allocaMode = alloca_op::create(pointerType, size, 4);

    auto mergePath = MemStateMergeOperator::Create({ allocaPath[1], memoryStateArgument });
    auto mergeMode = MemStateMergeOperator::Create(
        std::vector<jlm::rvsdg::output *>({ allocaMode[1], mergePath }));

    auto storePath = StoreNode::Create(allocaPath[0], pathArgument, { mergeMode }, 4);
    auto storeMode = StoreNode::Create(allocaMode[0], modeArgument, { storePath[0] }, 4);

    auto loadPath = LoadNode::Create(allocaPath[0], storeMode, pointerType, 4);
    auto loadMode = LoadNode::Create(allocaMode[0], { loadPath[1] }, pointerType, 4);

    auto callGResults = CallNode::Create(
        functionGCv,
        functionGType,
        { loadPath[0], loadMode[0], iOStateArgument, loadMode[1], loopStateArgument });

    lambda->finalize(callGResults);
    rvsdg->add_export(lambda->output(), { pointerType, "f" });

    return std::make_tuple(
        lambda,
        jlm::util::AssertedCast<CallNode>(jlm::rvsdg::node_output::node(callGResults[0])));
  };

  auto externalFunction = SetupFunctionGDeclaration();
  auto [lambdaF, callG] = SetupFunctionF(externalFunction);

  this->LambdaF_ = lambdaF;
  this->CallG_ = callG;

  return rvsdgModule;
}

std::unique_ptr<jlm::llvm::RvsdgModule>
GammaTest::SetupRvsdg()
{
  using namespace jlm::llvm;

  MemoryStateType mt;
  PointerType pt;
  FunctionType fcttype(
      { &jlm::rvsdg::bit32, &pt, &pt, &pt, &pt, &mt },
      { &jlm::rvsdg::bit32, &mt });

  auto module = RvsdgModule::Create(jlm::util::filepath(""), "", "");
  auto graph = &module->Rvsdg();

  auto nf = graph->node_normal_form(typeid(jlm::rvsdg::operation));
  nf->set_mutable(false);

  auto fct = lambda::node::create(graph->root(), fcttype, "f", linkage::external_linkage);

  auto zero = jlm::rvsdg::create_bitconstant(fct->subregion(), 32, 0);
  auto biteq = jlm::rvsdg::biteq_op::create(32, fct->fctargument(0), zero);
  auto predicate = jlm::rvsdg::match(1, { { 0, 1 } }, 0, 2, biteq);

  auto gammanode = jlm::rvsdg::gamma_node::create(predicate, 2);
  auto p1ev = gammanode->add_entryvar(fct->fctargument(1));
  auto p2ev = gammanode->add_entryvar(fct->fctargument(2));
  auto p3ev = gammanode->add_entryvar(fct->fctargument(3));
  auto p4ev = gammanode->add_entryvar(fct->fctargument(4));

  auto tmp1 = gammanode->add_exitvar({ p1ev->argument(0), p3ev->argument(1) });
  auto tmp2 = gammanode->add_exitvar({ p2ev->argument(0), p4ev->argument(1) });

  auto ld1 = LoadNode::Create(tmp1, { fct->fctargument(5) }, jlm::rvsdg::bit32, 4);
  auto ld2 = LoadNode::Create(tmp2, { ld1[1] }, jlm::rvsdg::bit32, 4);
  auto sum = jlm::rvsdg::bitadd_op::create(32, ld1[0], ld2[0]);

  fct->finalize({ sum, ld2[1] });

  graph->add_export(fct->output(), { PointerType(), "f" });

  /*
   * Assign nodes
   */
  this->lambda = fct;
  this->gamma = gammanode;

  return module;
}

std::unique_ptr<llvm::RvsdgModule>
GammaTest2::SetupRvsdg()
{
  using namespace jlm::llvm;

  auto rvsdgModule = RvsdgModule::Create(util::filepath(""), "", "");
  auto rvsdg = &rvsdgModule->Rvsdg();

  auto nf = rvsdg->node_normal_form(typeid(rvsdg::operation));
  nf->set_mutable(false);

  auto SetupLambdaF = [&]()
  {
    auto SetupGamma = [](rvsdg::output * predicate,
                         rvsdg::output * xAddress,
                         rvsdg::output * yAddress,
                         rvsdg::output * zAddress,
                         rvsdg::output * memoryState)
    {
      auto gammaNode = rvsdg::gamma_node::create(predicate, 2);

      auto gammaInputX = gammaNode->add_entryvar(xAddress);
      auto gammaInputY = gammaNode->add_entryvar(yAddress);
      auto gammaInputZ = gammaNode->add_entryvar(zAddress);
      auto gammaInputMemoryState = gammaNode->add_entryvar(memoryState);

      // gamma subregion 0
      auto loadXResults = LoadNode::Create(
          gammaInputX->argument(0),
          { gammaInputMemoryState->argument(0) },
          jlm::rvsdg::bit32,
          4);

      auto one = rvsdg::create_bitconstant(gammaNode->subregion(0), 32, 1);
      auto storeZRegion0Results =
          StoreNode::Create(gammaInputZ->argument(0), one, { loadXResults[1] }, 4);

      // gamma subregion 1
      auto loadYResults = LoadNode::Create(
          gammaInputY->argument(1),
          { gammaInputMemoryState->argument(1) },
          jlm::rvsdg::bit32,
          4);

      auto two = rvsdg::create_bitconstant(gammaNode->subregion(1), 32, 2);
      auto storeZRegion1Results =
          StoreNode::Create(gammaInputZ->argument(1), two, { loadYResults[1] }, 4);

      // finalize gamma
      auto gammaOutputA = gammaNode->add_exitvar({ loadXResults[0], loadYResults[0] });
      auto gammaOutputMemoryState =
          gammaNode->add_exitvar({ storeZRegion0Results[0], storeZRegion1Results[0] });

      return std::make_tuple(gammaOutputA, gammaOutputMemoryState);
    };

    iostatetype iOStateType;
    MemoryStateType memoryStateType;
    loopstatetype loopStateType;
    PointerType pointerType;
    FunctionType functionType(
        { &rvsdg::bit32,
          &pointerType,
          &pointerType,
          &iOStateType,
          &memoryStateType,
          &loopStateType },
        { &rvsdg::bit32, &iOStateType, &memoryStateType, &loopStateType });

    auto lambda = lambda::node::create(rvsdg->root(), functionType, "f", linkage::external_linkage);
    auto cArgument = lambda->fctargument(0);
    auto xArgument = lambda->fctargument(1);
    auto yArgument = lambda->fctargument(2);
    auto iOStateArgument = lambda->fctargument(3);
    auto memoryStateArgument = lambda->fctargument(4);
    auto loopStateArgument = lambda->fctargument(5);

    auto size = jlm::rvsdg::create_bitconstant(lambda->subregion(), 32, 4);

    auto allocaZResults = alloca_op::create(pointerType, size, 4);

    auto memoryState = MemStateMergeOperator::Create({ allocaZResults[1], memoryStateArgument });

    auto nullPointer = ConstantPointerNullOperation::Create(lambda->subregion(), pointerType);
    auto storeZResults = StoreNode::Create(allocaZResults[0], nullPointer, { memoryState }, 4);

    auto zero = rvsdg::create_bitconstant(lambda->subregion(), 32, 0);
    auto bitEq = rvsdg::biteq_op::create(32, cArgument, zero);
    auto predicate = rvsdg::match(1, { { 0, 1 } }, 0, 2, bitEq);

    auto [gammaOutputA, gammaOutputMemoryState] =
        SetupGamma(predicate, xArgument, yArgument, allocaZResults[0], memoryState);

    auto loadZResults =
        LoadNode::Create(allocaZResults[0], { gammaOutputMemoryState }, jlm::rvsdg::bit32, 4);

    auto sum = jlm::rvsdg::bitadd_op::create(32, gammaOutputA, loadZResults[0]);

    lambda->finalize({ sum, iOStateArgument, loadZResults[1], loopStateArgument });

    return std::make_tuple(
        lambda->output(),
        gammaOutputA->node(),
        rvsdg::node_output::node(allocaZResults[0]));
  };

  auto SetupLambdaGH = [&](lambda::output & lambdaF,
                           int64_t cValue,
                           int64_t xValue,
                           int64_t yValue,
                           const char * functionName)
  {
    iostatetype iOStateType;
    MemoryStateType memoryStateType;
    loopstatetype loopStateType;
    PointerType pointerType;
    FunctionType functionType(
        { &iOStateType, &memoryStateType, &loopStateType },
        { &rvsdg::bit32, &iOStateType, &memoryStateType, &loopStateType });

    auto lambda =
        lambda::node::create(rvsdg->root(), functionType, functionName, linkage::external_linkage);
    auto iOStateArgument = lambda->fctargument(0);
    auto memoryStateArgument = lambda->fctargument(1);
    auto loopStateArgument = lambda->fctargument(2);
    auto lambdaFArgument = lambda->add_ctxvar(&lambdaF);

    auto size = jlm::rvsdg::create_bitconstant(lambda->subregion(), 32, 4);

    auto allocaXResults = alloca_op::create(rvsdg::bit32, size, 4);
    auto allocaYResults = alloca_op::create(pointerType, size, 4);

    auto memoryState = MemStateMergeOperator::Create({ allocaXResults[1], memoryStateArgument });
    memoryState = MemStateMergeOperator::Create(
        std::vector<jlm::rvsdg::output *>({ allocaYResults[1], memoryState }));

    auto predicate = jlm::rvsdg::create_bitconstant(lambda->subregion(), 32, cValue);
    auto x = jlm::rvsdg::create_bitconstant(lambda->subregion(), 32, xValue);
    auto y = jlm::rvsdg::create_bitconstant(lambda->subregion(), 32, yValue);

    auto storeXResults = StoreNode::Create(allocaXResults[0], x, { allocaXResults[1] }, 4);

    auto storeYResults = StoreNode::Create(allocaYResults[0], y, { storeXResults[0] }, 4);

    auto callResults = CallNode::Create(
        lambdaFArgument,
        lambdaF.node()->type(),
        { predicate,
          allocaXResults[0],
          allocaYResults[0],
          iOStateArgument,
          storeYResults[0],
          loopStateArgument });

    lambda->finalize(callResults);
    rvsdg->add_export(lambda->output(), { PointerType(), functionName });

    return std::make_tuple(
        lambda->output(),
        util::AssertedCast<CallNode>(rvsdg::node_output::node(callResults[0])),
        rvsdg::node_output::node(allocaXResults[0]),
        rvsdg::node_output::node(allocaYResults[1]));
  };

  auto [lambdaF, gammaNode, allocaZ] = SetupLambdaF();
  auto [lambdaG, callFromG, allocaXFromG, allocaYFromG] = SetupLambdaGH(*lambdaF, 0, 1, 2, "g");
  auto [lambdaH, callFromH, allocaXFromH, allocaYFromH] = SetupLambdaGH(*lambdaF, 1, 3, 4, "h");

  // Assign nodes
  this->LambdaF_ = lambdaF->node();
  this->LambdaG_ = lambdaG->node();
  this->LambdaH_ = lambdaH->node();

  this->Gamma_ = gammaNode;

  this->CallFromG_ = callFromG;
  this->CallFromH_ = callFromH;

  this->AllocaXFromG_ = allocaXFromG;
  this->AllocaYFromG_ = allocaYFromG;
  this->AllocaXFromH_ = allocaXFromH;
  this->AllocaYFromH_ = allocaYFromH;
  this->AllocaZ_ = allocaZ;

  return rvsdgModule;
}

std::unique_ptr<jlm::llvm::RvsdgModule>
ThetaTest::SetupRvsdg()
{
  using namespace jlm::llvm;

  MemoryStateType mt;
  PointerType pointerType;
  FunctionType fcttype({ &jlm::rvsdg::bit32, &pointerType, &jlm::rvsdg::bit32, &mt }, { &mt });

  auto module = RvsdgModule::Create(jlm::util::filepath(""), "", "");
  auto graph = &module->Rvsdg();

  auto nf = graph->node_normal_form(typeid(jlm::rvsdg::operation));
  nf->set_mutable(false);

  auto fct = lambda::node::create(graph->root(), fcttype, "f", linkage::external_linkage);

  auto zero = jlm::rvsdg::create_bitconstant(fct->subregion(), 32, 0);

  auto thetanode = jlm::rvsdg::theta_node::create(fct->subregion());

  auto n = thetanode->add_loopvar(zero);
  auto l = thetanode->add_loopvar(fct->fctargument(0));
  auto a = thetanode->add_loopvar(fct->fctargument(1));
  auto c = thetanode->add_loopvar(fct->fctargument(2));
  auto s = thetanode->add_loopvar(fct->fctargument(3));

  auto gepnode = GetElementPtrOperation::Create(
      a->argument(),
      { n->argument() },
      jlm::rvsdg::bit32,
      pointerType);
  auto store = StoreNode::Create(gepnode, c->argument(), { s->argument() }, 4);

  auto one = jlm::rvsdg::create_bitconstant(thetanode->subregion(), 32, 1);
  auto sum = jlm::rvsdg::bitadd_op::create(32, n->argument(), one);
  auto cmp = jlm::rvsdg::bitult_op::create(32, sum, l->argument());
  auto predicate = jlm::rvsdg::match(1, { { 1, 1 } }, 0, 2, cmp);

  n->result()->divert_to(sum);
  s->result()->divert_to(store[0]);
  thetanode->set_predicate(predicate);

  fct->finalize({ s });
  graph->add_export(fct->output(), { PointerType(), "f" });

  /*
   * Assign nodes
   */
  this->lambda = fct;
  this->theta = thetanode;
  this->gep = jlm::rvsdg::node_output::node(gepnode);

  return module;
}

std::unique_ptr<jlm::llvm::RvsdgModule>
DeltaTest1::SetupRvsdg()
{
  using namespace jlm::llvm;

  auto module = RvsdgModule::Create(jlm::util::filepath(""), "", "");
  auto graph = &module->Rvsdg();

  auto nf = graph->node_normal_form(typeid(jlm::rvsdg::operation));
  nf->set_mutable(false);

  auto SetupGlobalF = [&]()
  {
    auto dfNode = delta::node::Create(
        graph->root(),
        jlm::rvsdg::bit32,
        "f",
        linkage::external_linkage,
        "",
        false);

    auto constant = jlm::rvsdg::create_bitconstant(dfNode->subregion(), 32, 0);

    return dfNode->finalize(constant);
  };

  auto SetupFunctionG = [&]()
  {
    PointerType pt;
    iostatetype iOStateType;
    MemoryStateType memoryStateType;
    loopstatetype loopStateType;
    FunctionType functionType(
        { &pt, &iOStateType, &memoryStateType, &loopStateType },
        { &jlm::rvsdg::bit32, &iOStateType, &memoryStateType, &loopStateType });

    auto lambda = lambda::node::create(graph->root(), functionType, "g", linkage::external_linkage);
    auto pointerArgument = lambda->fctargument(0);
    auto iOStateArgument = lambda->fctargument(1);
    auto memoryStateArgument = lambda->fctargument(2);
    auto loopStateArgument = lambda->fctargument(3);

    auto ld = LoadNode::Create(pointerArgument, { memoryStateArgument }, jlm::rvsdg::bit32, 4);

    return lambda->finalize({ ld[0], iOStateArgument, ld[1], loopStateArgument });
  };

  auto SetupFunctionH = [&](delta::output * f, lambda::output * g)
  {
    iostatetype iOStateType;
    MemoryStateType memoryStateType;
    loopstatetype loopStateType;
    FunctionType functionType(
        { &iOStateType, &memoryStateType, &loopStateType },
        { &jlm::rvsdg::bit32, &iOStateType, &memoryStateType, &loopStateType });

    auto lambda = lambda::node::create(graph->root(), functionType, "h", linkage::external_linkage);
    auto iOStateArgument = lambda->fctargument(0);
    auto memoryStateArgument = lambda->fctargument(1);
    auto loopStateArgument = lambda->fctargument(2);

    auto cvf = lambda->add_ctxvar(f);
    auto cvg = lambda->add_ctxvar(g);

    auto five = jlm::rvsdg::create_bitconstant(lambda->subregion(), 32, 5);
    auto st = StoreNode::Create(cvf, five, { memoryStateArgument }, 4);
    auto callg = CallNode::Create(
        cvg,
        g->node()->type(),
        { cvf, iOStateArgument, st[0], loopStateArgument });

    auto lambdaOutput = lambda->finalize(callg);
    graph->add_export(lambda->output(), { PointerType(), "h" });

    return std::make_tuple(
        lambdaOutput,
        jlm::util::AssertedCast<CallNode>(jlm::rvsdg::node_output::node(callg[0])),
        jlm::rvsdg::node_output::node(five));
  };

  auto f = SetupGlobalF();
  auto g = SetupFunctionG();
  auto [h, callFunctionG, constantFive] = SetupFunctionH(f, g);

  /*
   * Assign nodes
   */
  this->lambda_g = g->node();
  this->lambda_h = h->node();

  this->delta_f = f->node();

  this->CallG_ = callFunctionG;
  this->constantFive = constantFive;

  return module;
}

std::unique_ptr<jlm::llvm::RvsdgModule>
DeltaTest2::SetupRvsdg()
{
  using namespace jlm::llvm;

  auto module = RvsdgModule::Create(jlm::util::filepath(""), "", "");
  auto graph = &module->Rvsdg();

  auto nf = graph->node_normal_form(typeid(jlm::rvsdg::operation));
  nf->set_mutable(false);

  auto SetupD1 = [&]()
  {
    auto delta = delta::node::Create(
        graph->root(),
        jlm::rvsdg::bit32,
        "d1",
        linkage::external_linkage,
        "",
        false);

    auto constant = jlm::rvsdg::create_bitconstant(delta->subregion(), 32, 0);

    return delta->finalize(constant);
  };

  auto SetupD2 = [&]()
  {
    auto delta = delta::node::Create(
        graph->root(),
        jlm::rvsdg::bit32,
        "d2",
        linkage::external_linkage,
        "",
        false);

    auto constant = jlm::rvsdg::create_bitconstant(delta->subregion(), 32, 0);

    return delta->finalize(constant);
  };

  auto SetupF1 = [&](delta::output * d1)
  {
    iostatetype iOStateType;
    MemoryStateType memoryStateType;
    loopstatetype loopStateType;
    FunctionType functionType(
        { &iOStateType, &memoryStateType, &loopStateType },
        { &iOStateType, &memoryStateType, &loopStateType });

    auto lambda =
        lambda::node::create(graph->root(), functionType, "f1", linkage::external_linkage);
    auto iOStateArgument = lambda->fctargument(0);
    auto memoryStateArgument = lambda->fctargument(1);
    auto loopStateArgument = lambda->fctargument(2);

    auto cvd1 = lambda->add_ctxvar(d1);
    auto b2 = jlm::rvsdg::create_bitconstant(lambda->subregion(), 32, 2);
    auto st = StoreNode::Create(cvd1, b2, { memoryStateArgument }, 4);

    return lambda->finalize({ iOStateArgument, st[0], loopStateArgument });
  };

  auto SetupF2 = [&](lambda::output * f1, delta::output * d1, delta::output * d2)
  {
    iostatetype iOStateType;
    MemoryStateType memoryStateType;
    loopstatetype loopStateType;
    FunctionType functionType(
        { &iOStateType, &memoryStateType, &loopStateType },
        { &iOStateType, &memoryStateType, &loopStateType });

    auto lambda =
        lambda::node::create(graph->root(), functionType, "f2", linkage::external_linkage);
    auto iOStateArgument = lambda->fctargument(0);
    auto memoryStateArgument = lambda->fctargument(1);
    auto loopStateArgument = lambda->fctargument(2);

    auto cvd1 = lambda->add_ctxvar(d1);
    auto cvd2 = lambda->add_ctxvar(d2);
    auto cvf1 = lambda->add_ctxvar(f1);

    auto b5 = jlm::rvsdg::create_bitconstant(lambda->subregion(), 32, 5);
    auto b42 = jlm::rvsdg::create_bitconstant(lambda->subregion(), 32, 42);
    auto st = StoreNode::Create(cvd1, b5, { memoryStateArgument }, 4);
    auto callResults =
        CallNode::Create(cvf1, f1->node()->type(), { iOStateArgument, st[0], loopStateArgument });
    st = StoreNode::Create(cvd2, b42, { callResults[1] }, 4);

    auto lambdaOutput = lambda->finalize(callResults);
    graph->add_export(lambdaOutput, { PointerType(), "f2" });

    return std::make_tuple(
        lambdaOutput,
        jlm::util::AssertedCast<CallNode>(jlm::rvsdg::node_output::node(callResults[0])));
  };

  auto d1 = SetupD1();
  auto d2 = SetupD2();
  auto f1 = SetupF1(d1);
  auto [f2, callF1] = SetupF2(f1, d1, d2);

  /*
   * Assign nodes
   */
  this->lambda_f1 = f1->node();
  this->lambda_f2 = f2->node();

  this->delta_d1 = d1->node();
  this->delta_d2 = d2->node();

  this->CallF1_ = callF1;

  return module;
}

std::unique_ptr<jlm::llvm::RvsdgModule>
DeltaTest3::SetupRvsdg()
{
  using namespace jlm::llvm;

  auto module = RvsdgModule::Create(jlm::util::filepath(""), "", "");
  auto graph = &module->Rvsdg();

  auto nf = graph->node_normal_form(typeid(jlm::rvsdg::operation));
  nf->set_mutable(false);

  auto SetupG1 = [&]()
  {
    auto delta = delta::node::Create(
        graph->root(),
        jlm::rvsdg::bit32,
        "g1",
        linkage::external_linkage,
        "",
        false);

    auto constant = jlm::rvsdg::create_bitconstant(delta->subregion(), 32, 1);

    return delta->finalize(constant);
  };

  auto SetupG2 = [&](delta::output & g1)
  {
    PointerType pointerType;

    auto delta =
        delta::node::Create(graph->root(), pointerType, "g2", linkage::external_linkage, "", false);

    auto g1Argument = delta->add_ctxvar(&g1);

    return delta->finalize(g1Argument);
  };

  auto SetupF = [&](delta::output & g1, delta::output & g2)
  {
    iostatetype iOStateType;
    MemoryStateType memoryStateType;
    loopstatetype loopStateType;
    FunctionType functionType(
        { &iOStateType, &memoryStateType, &loopStateType },
        { &jlm::rvsdg::bit16, &iOStateType, &memoryStateType, &loopStateType });

    auto lambda = lambda::node::create(graph->root(), functionType, "f", linkage::external_linkage);
    auto iOStateArgument = lambda->fctargument(0);
    auto memoryStateArgument = lambda->fctargument(1);
    auto loopStateArgument = lambda->fctargument(2);
    auto g1CtxVar = lambda->add_ctxvar(&g1);
    auto g2CtxVar = lambda->add_ctxvar(&g2);

    auto loadResults = LoadNode::Create(g2CtxVar, { memoryStateArgument }, PointerType(), 8);
    auto storeResults = StoreNode::Create(g2CtxVar, loadResults[0], { loadResults[1] }, 8);

    loadResults = LoadNode::Create(g1CtxVar, storeResults, jlm::rvsdg::bit32, 8);
    auto truncResult = trunc_op::create(16, loadResults[0]);

    return lambda->finalize({ truncResult, iOStateArgument, loadResults[1], loopStateArgument });
  };

  auto SetupTest = [&](lambda::output & lambdaF)
  {
    iostatetype iOStateType;
    MemoryStateType memoryStateType;
    loopstatetype loopStateType;
    FunctionType functionType(
        { &iOStateType, &memoryStateType, &loopStateType },
        { &iOStateType, &memoryStateType, &loopStateType });

    auto lambda =
        lambda::node::create(graph->root(), functionType, "test", linkage::external_linkage);
    auto iOStateArgument = lambda->fctargument(0);
    auto memoryStateArgument = lambda->fctargument(1);
    auto loopStateArgument = lambda->fctargument(2);

    auto lambdaFArgument = lambda->add_ctxvar(&lambdaF);

    auto callResults = CallNode::Create(
        lambdaFArgument,
        lambdaF.node()->type(),
        { iOStateArgument, memoryStateArgument, loopStateArgument });

    auto lambdaOutput = lambda->finalize({ callResults[1], callResults[2], callResults[3] });
    graph->add_export(lambdaOutput, { PointerType(), "test" });

    return std::make_tuple(
        lambdaOutput,
        jlm::util::AssertedCast<CallNode>(jlm::rvsdg::node_output::node(callResults[0])));
  };

  auto g1 = SetupG1();
  auto g2 = SetupG2(*g1);
  auto f = SetupF(*g1, *g2);
  auto [test, callF] = SetupTest(*f);

  /*
   * Assign nodes
   */
  this->LambdaF_ = f->node();
  this->LambdaTest_ = test->node();

  this->DeltaG1_ = g1->node();
  this->DeltaG2_ = g2->node();

  this->CallF_ = callF;

  return module;
}

std::unique_ptr<jlm::llvm::RvsdgModule>
ImportTest::SetupRvsdg()
{
  using namespace jlm::llvm;

  auto module = RvsdgModule::Create(jlm::util::filepath(""), "", "");
  auto graph = &module->Rvsdg();

  auto nf = graph->node_normal_form(typeid(jlm::rvsdg::operation));
  nf->set_mutable(false);

  auto SetupF1 = [&](jlm::rvsdg::output * d1)
  {
    iostatetype iOStateType;
    MemoryStateType memoryStateType;
    loopstatetype loopStateType;
    FunctionType functionType(
        { &iOStateType, &memoryStateType, &loopStateType },
        { &iOStateType, &memoryStateType, &loopStateType });

    auto lambda =
        lambda::node::create(graph->root(), functionType, "f1", linkage::external_linkage);
    auto iOStateArgument = lambda->fctargument(0);
    auto memoryStateArgument = lambda->fctargument(1);
    auto loopStateArgument = lambda->fctargument(2);

    auto cvd1 = lambda->add_ctxvar(d1);

    auto b5 = jlm::rvsdg::create_bitconstant(lambda->subregion(), 32, 5);
    auto st = StoreNode::Create(cvd1, b5, { memoryStateArgument }, 4);

    return lambda->finalize({ iOStateArgument, st[0], loopStateArgument });
  };

  auto SetupF2 = [&](lambda::output * f1, jlm::rvsdg::output * d1, jlm::rvsdg::output * d2)
  {
    iostatetype iOStateType;
    MemoryStateType memoryStateType;
    loopstatetype loopStateType;
    FunctionType functionType(
        { &iOStateType, &memoryStateType, &loopStateType },
        { &iOStateType, &memoryStateType, &loopStateType });

    auto lambda =
        lambda::node::create(graph->root(), functionType, "f2", linkage::external_linkage);
    auto iOStateArgument = lambda->fctargument(0);
    auto memoryStateArgument = lambda->fctargument(1);
    auto loopStateArgument = lambda->fctargument(2);

    auto cvd1 = lambda->add_ctxvar(d1);
    auto cvd2 = lambda->add_ctxvar(d2);
    auto cvf1 = lambda->add_ctxvar(f1);
    auto b2 = jlm::rvsdg::create_bitconstant(lambda->subregion(), 32, 2);
    auto b21 = jlm::rvsdg::create_bitconstant(lambda->subregion(), 32, 21);
    auto st = StoreNode::Create(cvd1, b2, { memoryStateArgument }, 4);
    auto callResults =
        CallNode::Create(cvf1, f1->node()->type(), { iOStateArgument, st[0], loopStateArgument });
    st = StoreNode::Create(cvd2, b21, { callResults[1] }, 4);

    auto lambdaOutput = lambda->finalize(callResults);
    graph->add_export(lambda->output(), { PointerType(), "f2" });

    return std::make_tuple(
        lambdaOutput,
        jlm::util::AssertedCast<CallNode>(jlm::rvsdg::node_output::node(callResults[0])));
  };

  auto d1 = graph->add_import(impport(jlm::rvsdg::bit32, "d1", linkage::external_linkage));
  auto d2 = graph->add_import(impport(jlm::rvsdg::bit32, "d2", linkage::external_linkage));

  auto f1 = SetupF1(d1);
  auto [f2, callF1] = SetupF2(f1, d1, d2);

  /*
   * Assign nodes
   */
  this->lambda_f1 = f1->node();
  this->lambda_f2 = f2->node();

  this->CallF1_ = callF1;

  this->import_d1 = d1;
  this->import_d2 = d2;

  return module;
}

std::unique_ptr<jlm::llvm::RvsdgModule>
PhiTest1::SetupRvsdg()
{
  using namespace jlm::llvm;

  auto module = RvsdgModule::Create(jlm::util::filepath(""), "", "");
  auto graph = &module->Rvsdg();

  auto nf = graph->node_normal_form(typeid(jlm::rvsdg::operation));
  nf->set_mutable(false);

  PointerType pbit64;
  iostatetype iOStateType;
  MemoryStateType memoryStateType;
  loopstatetype loopStateType;
  FunctionType fibFunctionType(
      { &jlm::rvsdg::bit64, &pbit64, &iOStateType, &memoryStateType, &loopStateType },
      { &iOStateType, &memoryStateType, &loopStateType });

  auto SetupFib = [&]()
  {
    PointerType pt;

    jlm::llvm::phi::builder pb;
    pb.begin(graph->root());
    auto fibrv = pb.add_recvar(pt);

    auto lambda =
        lambda::node::create(pb.subregion(), fibFunctionType, "fib", linkage::external_linkage);
    auto valueArgument = lambda->fctargument(0);
    auto pointerArgument = lambda->fctargument(1);
    auto iOStateArgument = lambda->fctargument(2);
    auto memoryStateArgument = lambda->fctargument(3);
    auto loopStateArgument = lambda->fctargument(4);
    auto ctxVarFib = lambda->add_ctxvar(fibrv->argument());

    auto two = jlm::rvsdg::create_bitconstant(lambda->subregion(), 64, 2);
    auto bitult = jlm::rvsdg::bitult_op::create(64, valueArgument, two);
    auto predicate = jlm::rvsdg::match(1, { { 0, 1 } }, 0, 2, bitult);

    auto gammaNode = jlm::rvsdg::gamma_node::create(predicate, 2);
    auto nev = gammaNode->add_entryvar(valueArgument);
    auto resultev = gammaNode->add_entryvar(pointerArgument);
    auto fibev = gammaNode->add_entryvar(ctxVarFib);
    auto gIIoState = gammaNode->add_entryvar(iOStateArgument);
    auto gIMemoryState = gammaNode->add_entryvar(memoryStateArgument);
    auto gILoopState = gammaNode->add_entryvar(loopStateArgument);

    /* gamma subregion 0 */
    auto one = jlm::rvsdg::create_bitconstant(gammaNode->subregion(0), 64, 1);
    auto nm1 = jlm::rvsdg::bitsub_op::create(64, nev->argument(0), one);
    auto callfibm1Results = CallNode::Create(
        fibev->argument(0),
        fibFunctionType,
        { nm1,
          resultev->argument(0),
          gIIoState->argument(0),
          gIMemoryState->argument(0),
          gILoopState->argument(0) });

    two = jlm::rvsdg::create_bitconstant(gammaNode->subregion(0), 64, 2);
    auto nm2 = jlm::rvsdg::bitsub_op::create(64, nev->argument(0), two);
    auto callfibm2Results = CallNode::Create(
        fibev->argument(0),
        fibFunctionType,
        { nm2,
          resultev->argument(0),
          callfibm1Results[0],
          callfibm1Results[1],
          callfibm1Results[2] });

    auto gepnm1 =
        GetElementPtrOperation::Create(resultev->argument(0), { nm1 }, jlm::rvsdg::bit64, pbit64);
    auto ldnm1 = LoadNode::Create(gepnm1, { callfibm2Results[1] }, jlm::rvsdg::bit64, 8);

    auto gepnm2 =
        GetElementPtrOperation::Create(resultev->argument(0), { nm2 }, jlm::rvsdg::bit64, pbit64);
    auto ldnm2 = LoadNode::Create(gepnm2, { ldnm1[1] }, jlm::rvsdg::bit64, 8);

    auto sum = jlm::rvsdg::bitadd_op::create(64, ldnm1[0], ldnm2[0]);

    /* gamma subregion 1 */
    /* Nothing needs to be done */

    auto sumex = gammaNode->add_exitvar({ sum, nev->argument(1) });
    auto gOIoState = gammaNode->add_exitvar({ callfibm2Results[0], gIIoState->argument(1) });
    auto gOMemoryState = gammaNode->add_exitvar({ ldnm2[1], gIMemoryState->argument(1) });
    auto gOLoopState = gammaNode->add_exitvar({ callfibm2Results[2], gILoopState->argument(1) });

    auto gepn = GetElementPtrOperation::Create(
        pointerArgument,
        { valueArgument },
        jlm::rvsdg::bit64,
        pbit64);
    auto store = StoreNode::Create(gepn, sumex, { gOMemoryState }, 8);

    auto lambdaOutput = lambda->finalize({ gOIoState, store[0], gOLoopState });

    fibrv->result()->divert_to(lambdaOutput);
    auto phiNode = pb.end();

    return std::make_tuple(
        phiNode,
        lambdaOutput,
        gammaNode,
        jlm::util::AssertedCast<CallNode>(jlm::rvsdg::node_output::node(callfibm1Results[0])),
        jlm::util::AssertedCast<CallNode>(jlm::rvsdg::node_output::node(callfibm2Results[0])));
  };

  auto SetupTestFunction = [&](phi::node * phiNode)
  {
    arraytype at(jlm::rvsdg::bit64, 10);
    PointerType pbit64;
    iostatetype iOStateType;
    MemoryStateType memoryStateType;
    loopstatetype loopStateType;
    FunctionType functionType(
        { &iOStateType, &memoryStateType, &loopStateType },
        { &iOStateType, &memoryStateType, &loopStateType });

    auto lambda =
        lambda::node::create(graph->root(), functionType, "test", linkage::external_linkage);
    auto iOStateArgument = lambda->fctargument(0);
    auto memoryStateArgument = lambda->fctargument(1);
    auto loopStateArgument = lambda->fctargument(2);
    auto fibcv = lambda->add_ctxvar(phiNode->output(0));

    auto ten = jlm::rvsdg::create_bitconstant(lambda->subregion(), 64, 10);
    auto allocaResults = alloca_op::create(at, ten, 16);
    auto state = MemStateMergeOperator::Create({ allocaResults[1], memoryStateArgument });

    auto zero = jlm::rvsdg::create_bitconstant(lambda->subregion(), 64, 0);
    auto gep = GetElementPtrOperation::Create(allocaResults[0], { zero, zero }, at, pbit64);

    auto callResults = CallNode::Create(
        fibcv,
        fibFunctionType,
        { ten, gep, iOStateArgument, state, loopStateArgument });

    auto lambdaOutput = lambda->finalize(callResults);
    graph->add_export(lambdaOutput, { PointerType(), "test" });

    return std::make_tuple(
        lambdaOutput,
        jlm::util::AssertedCast<CallNode>(jlm::rvsdg::node_output::node(callResults[0])),
        jlm::rvsdg::node_output::node(allocaResults[0]));
  };

  auto [phiNode, fibfct, gammaNode, callFib1, callFib2] = SetupFib();
  auto [testfct, callFib, alloca] = SetupTestFunction(phiNode);

  /*
   * Assign nodes
   */
  this->lambda_fib = fibfct->node();
  this->lambda_test = testfct->node();

  this->gamma = gammaNode;
  this->phi = phiNode;

  this->CallFibm1_ = callFib1;
  this->CallFibm2_ = callFib2;

  this->CallFib_ = callFib;

  this->alloca = alloca;

  return module;
}

std::unique_ptr<jlm::llvm::RvsdgModule>
PhiTest2::SetupRvsdg()
{
  using namespace jlm::llvm;

  iostatetype iOStateType;
  MemoryStateType memoryStateType;
  loopstatetype loopStateType;

  PointerType pointerType;

  FunctionType constantFunctionType(
      { &iOStateType, &memoryStateType, &loopStateType },
      { &jlm::rvsdg::bit32, &iOStateType, &memoryStateType, &loopStateType });

  FunctionType recursiveFunctionType(
      { &pointerType, &iOStateType, &memoryStateType, &loopStateType },
      { &jlm::rvsdg::bit32, &iOStateType, &memoryStateType, &loopStateType });

  FunctionType functionIType(
      { &pointerType, &iOStateType, &memoryStateType, &loopStateType },
      { &jlm::rvsdg::bit32, &iOStateType, &memoryStateType, &loopStateType });

  FunctionType recFunctionType(
      { &pointerType, &iOStateType, &memoryStateType, &loopStateType },
      { &jlm::rvsdg::bit32, &iOStateType, &memoryStateType, &loopStateType });

  auto module = RvsdgModule::Create(jlm::util::filepath(""), "", "");
  auto graph = &module->Rvsdg();

  auto nf = graph->node_normal_form(typeid(jlm::rvsdg::operation));
  nf->set_mutable(false);

  auto SetupEight = [&]()
  {
    auto lambda = lambda::node::create(
        graph->root(),
        constantFunctionType,
        "eight",
        linkage::external_linkage);
    auto iOStateArgument = lambda->fctargument(0);
    auto memoryStateArgument = lambda->fctargument(1);
    auto loopStateArgument = lambda->fctargument(2);

    auto constant = jlm::rvsdg::create_bitconstant(lambda->subregion(), 32, 8);

    return lambda->finalize({ constant, iOStateArgument, memoryStateArgument, loopStateArgument });
  };

  auto SetupI = [&]()
  {
    auto lambda =
        lambda::node::create(graph->root(), functionIType, "i", linkage::external_linkage);
    auto pointerArgument = lambda->fctargument(0);
    auto iOStateArgument = lambda->fctargument(1);
    auto memoryStateArgument = lambda->fctargument(2);
    auto loopStateArgument = lambda->fctargument(3);

    auto call = CallNode::Create(
        pointerArgument,
        constantFunctionType,
        { iOStateArgument, memoryStateArgument, loopStateArgument });

    auto lambdaOutput = lambda->finalize(call);

    return std::make_tuple(
        lambdaOutput,
        jlm::util::AssertedCast<CallNode>(jlm::rvsdg::node_output::node(call[0])));
  };

  auto SetupA =
      [&](jlm::rvsdg::region & region, phi::rvargument & functionB, phi::rvargument & functionD)
  {
    auto lambda = lambda::node::create(&region, recFunctionType, "a", linkage::external_linkage);
    auto pointerArgument = lambda->fctargument(0);
    auto iOStateArgument = lambda->fctargument(1);
    auto memoryStateArgument = lambda->fctargument(2);
    auto loopStateArgument = lambda->fctargument(3);

    auto functionBCv = lambda->add_ctxvar(&functionB);
    auto functionDCv = lambda->add_ctxvar(&functionD);

    auto one = jlm::rvsdg::create_bitconstant(lambda->subregion(), 32, 1);
    auto storeNode = StoreNode::Create(pointerArgument, one, { memoryStateArgument }, 4);

    auto four = jlm::rvsdg::create_bitconstant(lambda->subregion(), 32, 4);
    auto paAlloca = alloca_op::create(jlm::rvsdg::bit32, four, 4);
    auto paMerge = MemStateMergeOperator::Create(
        std::vector<jlm::rvsdg::output *>({ paAlloca[1], storeNode[0] }));

    auto callB = CallNode::Create(
        functionBCv,
        recFunctionType,
        { paAlloca[0], iOStateArgument, paMerge, loopStateArgument });

    auto callD = CallNode::Create(
        functionDCv,
        recFunctionType,
        { paAlloca[0], callB[1], callB[2], callB[3] });

    auto sum = jlm::rvsdg::bitadd_op::create(32, callB[0], callD[0]);

    auto lambdaOutput = lambda->finalize({ sum, callD[1], callD[2], callD[3] });

    return std::make_tuple(
        lambdaOutput,
        jlm::util::AssertedCast<CallNode>(jlm::rvsdg::node_output::node(callB[0])),
        jlm::util::AssertedCast<CallNode>(jlm::rvsdg::node_output::node(callD[0])),
        jlm::util::AssertedCast<jlm::rvsdg::simple_node>(
            jlm::rvsdg::node_output::node(paAlloca[0])));
  };

  auto SetupB = [&](jlm::rvsdg::region & region,
                    phi::cvargument & functionI,
                    phi::rvargument & functionC,
                    phi::cvargument & functionEight)
  {
    auto lambda = lambda::node::create(&region, recFunctionType, "b", linkage::external_linkage);
    auto pointerArgument = lambda->fctargument(0);
    auto iOStateArgument = lambda->fctargument(1);
    auto memoryStateArgument = lambda->fctargument(2);
    auto loopStateArgument = lambda->fctargument(3);

    auto functionICv = lambda->add_ctxvar(&functionI);
    auto functionCCv = lambda->add_ctxvar(&functionC);
    auto functionEightCv = lambda->add_ctxvar(&functionEight);

    auto two = jlm::rvsdg::create_bitconstant(lambda->subregion(), 32, 2);
    auto storeNode = StoreNode::Create(pointerArgument, two, { memoryStateArgument }, 4);

    auto four = jlm::rvsdg::create_bitconstant(lambda->subregion(), 32, 4);
    auto pbAlloca = alloca_op::create(jlm::rvsdg::bit32, four, 4);
    auto pbMerge = MemStateMergeOperator::Create(
        std::vector<jlm::rvsdg::output *>({ pbAlloca[1], storeNode[0] }));

    auto callI = CallNode::Create(
        functionICv,
        functionIType,
        { functionEightCv, iOStateArgument, pbMerge, loopStateArgument });

    auto callC = CallNode::Create(
        functionCCv,
        recFunctionType,
        { pbAlloca[0], callI[1], callI[2], callI[3] });

    auto sum = jlm::rvsdg::bitadd_op::create(32, callI[0], callC[0]);

    auto lambdaOutput = lambda->finalize({ sum, callC[1], callC[2], callC[3] });

    return std::make_tuple(
        lambdaOutput,
        jlm::util::AssertedCast<CallNode>(jlm::rvsdg::node_output::node(callI[0])),
        jlm::util::AssertedCast<CallNode>(jlm::rvsdg::node_output::node(callC[0])),
        jlm::util::AssertedCast<jlm::rvsdg::simple_node>(
            jlm::rvsdg::node_output::node(pbAlloca[0])));
  };

  auto SetupC = [&](jlm::rvsdg::region & region, phi::rvargument & functionA)
  {
    auto lambda = lambda::node::create(&region, recFunctionType, "c", linkage::external_linkage);
    auto xArgument = lambda->fctargument(0);
    auto iOStateArgument = lambda->fctargument(1);
    auto memoryStateArgument = lambda->fctargument(2);
    auto loopStateArgument = lambda->fctargument(3);

    auto functionACv = lambda->add_ctxvar(&functionA);

    auto three = jlm::rvsdg::create_bitconstant(lambda->subregion(), 32, 3);
    auto storeNode = StoreNode::Create(xArgument, three, { memoryStateArgument }, 4);

    auto four = jlm::rvsdg::create_bitconstant(lambda->subregion(), 32, 4);
    auto pcAlloca = alloca_op::create(jlm::rvsdg::bit32, four, 4);
    auto pcMerge = MemStateMergeOperator::Create(
        std::vector<jlm::rvsdg::output *>({ pcAlloca[1], storeNode[0] }));

    auto callA = CallNode::Create(
        functionACv,
        recFunctionType,
        { pcAlloca[0], iOStateArgument, pcMerge, loopStateArgument });

    auto loadX = LoadNode::Create(xArgument, { callA[2] }, jlm::rvsdg::bit32, 4);

    auto sum = jlm::rvsdg::bitadd_op::create(32, callA[0], loadX[0]);

    auto lambdaOutput = lambda->finalize({ sum, callA[1], callA[2], callA[3] });

    return std::make_tuple(
        lambdaOutput,
        jlm::util::AssertedCast<CallNode>(jlm::rvsdg::node_output::node(callA[0])),
        jlm::util::AssertedCast<jlm::rvsdg::simple_node>(
            jlm::rvsdg::node_output::node(pcAlloca[0])));
  };

  auto SetupD = [&](jlm::rvsdg::region & region, phi::rvargument & functionA)
  {
    auto lambda = lambda::node::create(&region, recFunctionType, "d", linkage::external_linkage);
    auto xArgument = lambda->fctargument(0);
    auto iOStateArgument = lambda->fctargument(1);
    auto memoryStateArgument = lambda->fctargument(2);
    auto loopStateArgument = lambda->fctargument(3);

    auto functionACv = lambda->add_ctxvar(&functionA);

    auto four = jlm::rvsdg::create_bitconstant(lambda->subregion(), 32, 4);
    auto storeNode = StoreNode::Create(xArgument, four, { memoryStateArgument }, 4);

    auto pdAlloca = alloca_op::create(jlm::rvsdg::bit32, four, 4);
    auto pdMerge = MemStateMergeOperator::Create(
        std::vector<jlm::rvsdg::output *>({ pdAlloca[1], storeNode[0] }));

    auto callA = CallNode::Create(
        functionACv,
        recFunctionType,
        { pdAlloca[0], iOStateArgument, pdMerge, loopStateArgument });

    auto lambdaOutput = lambda->finalize(callA);

    return std::make_tuple(
        lambdaOutput,
        jlm::util::AssertedCast<CallNode>(jlm::rvsdg::node_output::node(callA[0])),
        jlm::util::AssertedCast<jlm::rvsdg::simple_node>(
            jlm::rvsdg::node_output::node(pdAlloca[0])));
  };

  auto SetupPhi = [&](lambda::output & lambdaEight, lambda::output & lambdaI)
  {
    jlm::llvm::phi::builder phiBuilder;
    phiBuilder.begin(graph->root());
    auto lambdaARv = phiBuilder.add_recvar(pointerType);
    auto lambdaBRv = phiBuilder.add_recvar(pointerType);
    auto lambdaCRv = phiBuilder.add_recvar(pointerType);
    auto lambdaDRv = phiBuilder.add_recvar(pointerType);
    auto lambdaEightCv = phiBuilder.add_ctxvar(&lambdaEight);
    auto lambdaICv = phiBuilder.add_ctxvar(&lambdaI);

    auto [lambdaAOutput, callB, callD, paAlloca] =
        SetupA(*phiBuilder.subregion(), *lambdaBRv->argument(), *lambdaDRv->argument());

    auto [lambdaBOutput, callI, callC, pbAlloca] =
        SetupB(*phiBuilder.subregion(), *lambdaICv, *lambdaCRv->argument(), *lambdaEightCv);

    auto [lambdaCOutput, callAFromC, pcAlloca] =
        SetupC(*phiBuilder.subregion(), *lambdaARv->argument());

    auto [lambdaDOutput, callAFromD, pdAlloca] =
        SetupD(*phiBuilder.subregion(), *lambdaARv->argument());

    lambdaARv->result()->divert_to(lambdaAOutput);
    lambdaBRv->result()->divert_to(lambdaBOutput);
    lambdaCRv->result()->divert_to(lambdaCOutput);
    lambdaDRv->result()->divert_to(lambdaDOutput);

    phiBuilder.end();

    return std::make_tuple(
        lambdaARv,
        lambdaBRv,
        lambdaCRv,
        lambdaDRv,
        callB,
        callD,
        callI,
        callC,
        callAFromC,
        callAFromD,
        paAlloca,
        pbAlloca,
        pcAlloca,
        pdAlloca);
  };

  auto SetupTest = [&](phi::rvoutput & functionA)
  {
    PointerType pointerType;

    FunctionType functionType(
        { &iOStateType, &memoryStateType, &loopStateType },
        { &jlm::rvsdg::bit32, &iOStateType, &memoryStateType, &loopStateType });

    auto lambda =
        lambda::node::create(graph->root(), functionType, "test", linkage::external_linkage);
    auto iOStateArgument = lambda->fctargument(0);
    auto memoryStateArgument = lambda->fctargument(1);
    auto loopStateArgument = lambda->fctargument(2);

    auto functionACv = lambda->add_ctxvar(&functionA);

    auto four = jlm::rvsdg::create_bitconstant(lambda->subregion(), 32, 4);
    auto pTestAlloca = alloca_op::create(jlm::rvsdg::bit32, four, 4);
    auto pTestMerge = MemStateMergeOperator::Create(
        std::vector<jlm::rvsdg::output *>({ pTestAlloca[1], memoryStateArgument }));

    auto callA = CallNode::Create(
        functionACv,
        recFunctionType,
        { pTestAlloca[0], iOStateArgument, pTestMerge, loopStateArgument });

    auto lambdaOutput = lambda->finalize(callA);
    graph->add_export(lambdaOutput, { PointerType(), "test" });

    return std::make_tuple(
        lambdaOutput,
        jlm::util::AssertedCast<CallNode>(jlm::rvsdg::node_output::node(callA[0])),
        jlm::util::AssertedCast<jlm::rvsdg::simple_node>(
            jlm::rvsdg::node_output::node(pTestAlloca[0])));
  };

  auto lambdaEight = SetupEight();
  auto [lambdaI, indirectCall] = SetupI();

  auto
      [lambdaA,
       lambdaB,
       lambdaC,
       lambdaD,
       callB,
       callD,
       callI,
       callC,
       callAFromC,
       callAFromD,
       paAlloca,
       pbAlloca,
       pcAlloca,
       pdAlloca] = SetupPhi(*lambdaEight, *lambdaI);

  auto [lambdaTest, callAFromTest, pTestAlloca] = SetupTest(*lambdaA);

  /*
   * Assign nodes
   */
  this->LambdaEight_ = lambdaEight->node();
  this->LambdaI_ = lambdaI->node();
  this->LambdaA_ = jlm::util::AssertedCast<lambda::node>(
      jlm::rvsdg::node_output::node(lambdaA->result()->origin()));
  this->LambdaB_ = jlm::util::AssertedCast<lambda::node>(
      jlm::rvsdg::node_output::node(lambdaB->result()->origin()));
  this->LambdaC_ = jlm::util::AssertedCast<lambda::node>(
      jlm::rvsdg::node_output::node(lambdaC->result()->origin()));
  this->LambdaD_ = jlm::util::AssertedCast<lambda::node>(
      jlm::rvsdg::node_output::node(lambdaD->result()->origin()));
  this->LambdaTest_ = lambdaTest->node();

  this->CallAFromTest_ = callAFromTest;
  this->CallAFromC_ = callAFromC;
  this->CallAFromD_ = callAFromD;
  this->CallB_ = callB;
  this->CallC_ = callC;
  this->CallD_ = callD;
  this->CallI_ = callI;
  this->IndirectCall_ = indirectCall;

  this->PTestAlloca_ = pTestAlloca;
  this->PaAlloca_ = paAlloca;
  this->PbAlloca_ = pbAlloca;
  this->PcAlloca_ = pcAlloca;
  this->PdAlloca_ = pdAlloca;

  return module;
}

std::unique_ptr<jlm::llvm::RvsdgModule>
ExternalMemoryTest::SetupRvsdg()
{
  using namespace jlm::llvm;

  MemoryStateType mt;
  PointerType pointerType;
  FunctionType ft({ &pointerType, &pointerType, &mt }, { &mt });

  auto module = RvsdgModule::Create(jlm::util::filepath(""), "", "");
  auto graph = &module->Rvsdg();

  auto nf = graph->node_normal_form(typeid(jlm::rvsdg::operation));
  nf->set_mutable(false);

  /**
   * Setup function f.
   */
  LambdaF = lambda::node::create(graph->root(), ft, "f", linkage::external_linkage);
  auto x = LambdaF->fctargument(0);
  auto y = LambdaF->fctargument(1);
  auto state = LambdaF->fctargument(2);

  auto one = jlm::rvsdg::create_bitconstant(LambdaF->subregion(), 32, 1);
  auto two = jlm::rvsdg::create_bitconstant(LambdaF->subregion(), 32, 2);

  auto storeOne = StoreNode::Create(x, one, { state }, 4);
  auto storeTwo = StoreNode::Create(y, two, { storeOne[0] }, 4);

  LambdaF->finalize(storeTwo);
  graph->add_export(LambdaF->output(), { pointerType, "f" });

  return module;
}

std::unique_ptr<jlm::llvm::RvsdgModule>
EscapedMemoryTest1::SetupRvsdg()
{
  using namespace jlm::llvm;

  auto rvsdgModule = RvsdgModule::Create(jlm::util::filepath(""), "", "");
  auto rvsdg = &rvsdgModule->Rvsdg();

  auto nf = rvsdg->node_normal_form(typeid(jlm::rvsdg::operation));
  nf->set_mutable(false);

  auto SetupDeltaA = [&]()
  {
    auto deltaNode = delta::node::Create(
        rvsdg->root(),
        jlm::rvsdg::bit32,
        "a",
        linkage::external_linkage,
        "",
        false);

    auto constant = jlm::rvsdg::create_bitconstant(deltaNode->subregion(), 32, 1);

    return deltaNode->finalize(constant);
  };

  auto SetupDeltaB = [&]()
  {
    auto deltaNode = delta::node::Create(
        rvsdg->root(),
        jlm::rvsdg::bit32,
        "b",
        linkage::external_linkage,
        "",
        false);

    auto constant = jlm::rvsdg::create_bitconstant(deltaNode->subregion(), 32, 2);

    return deltaNode->finalize(constant);
  };

  auto SetupDeltaX = [&](delta::output & deltaA)
  {
    PointerType pointerType;

    auto deltaNode =
        delta::node::Create(rvsdg->root(), pointerType, "x", linkage::external_linkage, "", false);

    auto contextVariableA = deltaNode->add_ctxvar(&deltaA);

    return deltaNode->finalize(contextVariableA);
  };

  auto SetupDeltaY = [&](delta::output & deltaX)
  {
    PointerType pointerType;

    auto deltaNode =
        delta::node::Create(rvsdg->root(), pointerType, "y", linkage::external_linkage, "", false);

    auto contextVariableX = deltaNode->add_ctxvar(&deltaX);

    auto deltaOutput = deltaNode->finalize(contextVariableX);
    rvsdg->add_export(deltaOutput, { pointerType, "y" });

    return deltaOutput;
  };

  auto SetupLambdaTest = [&](delta::output & deltaB)
  {
    PointerType pointerType;
    iostatetype iOStateType;
    MemoryStateType memoryStateType;
    loopstatetype loopStateType;
    FunctionType functionType(
        { &pointerType, &iOStateType, &memoryStateType, &loopStateType },
        { &jlm::rvsdg::bit32, &iOStateType, &memoryStateType, &loopStateType });

    auto lambda =
        lambda::node::create(rvsdg->root(), functionType, "test", linkage::external_linkage);
    auto pointerArgument = lambda->fctargument(0);
    auto iOStateArgument = lambda->fctargument(1);
    auto memoryStateArgument = lambda->fctargument(2);
    auto loopStateArgument = lambda->fctargument(3);

    auto contextVariableB = lambda->add_ctxvar(&deltaB);

    auto loadResults1 = LoadNode::Create(pointerArgument, { memoryStateArgument }, pointerType, 4);
    auto loadResults2 =
        LoadNode::Create(loadResults1[0], { loadResults1[1] }, jlm::rvsdg::bit32, 4);

    auto five = jlm::rvsdg::create_bitconstant(lambda->subregion(), 32, 5);
    auto storeResults = StoreNode::Create(contextVariableB, five, { loadResults2[1] }, 4);

    auto lambdaOutput =
        lambda->finalize({ loadResults2[0], iOStateArgument, storeResults[0], loopStateArgument });

    rvsdg->add_export(lambdaOutput, { pointerType, "test" });

    return std::make_tuple(
        lambdaOutput,
        jlm::util::AssertedCast<LoadNode>(jlm::rvsdg::node_output::node(loadResults1[0])));
  };

  auto deltaA = SetupDeltaA();
  auto deltaB = SetupDeltaB();
  auto deltaX = SetupDeltaX(*deltaA);
  auto deltaY = SetupDeltaY(*deltaX);
  auto [lambdaTest, loadNode1] = SetupLambdaTest(*deltaB);

  /*
   * Assign nodes
   */
  this->LambdaTest = lambdaTest->node();

  this->DeltaA = deltaA->node();
  this->DeltaB = deltaB->node();
  this->DeltaX = deltaX->node();
  this->DeltaY = deltaY->node();

  this->LoadNode1 = loadNode1;

  return rvsdgModule;
}

std::unique_ptr<jlm::llvm::RvsdgModule>
EscapedMemoryTest2::SetupRvsdg()
{
  using namespace jlm::llvm;

  auto rvsdgModule = RvsdgModule::Create(jlm::util::filepath(""), "", "");
  auto rvsdg = &rvsdgModule->Rvsdg();

  auto nf = rvsdg->node_normal_form(typeid(jlm::rvsdg::operation));
  nf->set_mutable(false);

  PointerType pointerType;
  iostatetype iOStateType;
  MemoryStateType memoryStateType;
  loopstatetype loopStateType;

  FunctionType externalFunction1Type(
      { &pointerType, &iOStateType, &memoryStateType, &loopStateType },
      { &iOStateType, &memoryStateType, &loopStateType });

  FunctionType externalFunction2Type(
      { &iOStateType, &memoryStateType, &loopStateType },
      { &pointerType, &iOStateType, &memoryStateType, &loopStateType });

  auto SetupExternalFunction1Declaration = [&]()
  {
    return rvsdg->add_import(
        impport(externalFunction1Type, "ExternalFunction1", linkage::external_linkage));
  };

  auto SetupExternalFunction2Declaration = [&]()
  {
    return rvsdg->add_import(
        impport(externalFunction2Type, "ExternalFunction2", linkage::external_linkage));
  };

  auto SetupReturnAddressFunction = [&]()
  {
    PointerType p8;
    iostatetype iOStateType;
    MemoryStateType memoryStateType;
    loopstatetype loopStateType;
    FunctionType functionType(
        { &iOStateType, &memoryStateType, &loopStateType },
        { &p8, &iOStateType, &memoryStateType, &loopStateType });

    auto lambda = lambda::node::create(
        rvsdg->root(),
        functionType,
        "ReturnAddress",
        linkage::external_linkage);
    auto iOStateArgument = lambda->fctargument(0);
    auto memoryStateArgument = lambda->fctargument(1);
    auto loopStateArgument = lambda->fctargument(2);

    auto eight = jlm::rvsdg::create_bitconstant(lambda->subregion(), 32, 8);

    auto mallocResults = malloc_op::create(eight);
    auto mergeResults = MemStateMergeOperator::Create(
        std::vector<jlm::rvsdg::output *>({ memoryStateArgument, mallocResults[1] }));

    auto lambdaOutput =
        lambda->finalize({ mallocResults[0], iOStateArgument, mergeResults, loopStateArgument });

    rvsdg->add_export(lambdaOutput, { pointerType, "ReturnAddress" });

    return std::make_tuple(lambdaOutput, jlm::rvsdg::node_output::node(mallocResults[0]));
  };

  auto SetupCallExternalFunction1 = [&](jlm::rvsdg::argument * externalFunction1Argument)
  {
    iostatetype iOStateType;
    MemoryStateType memoryStateType;
    loopstatetype loopStateType;
    FunctionType functionType(
        { &iOStateType, &memoryStateType, &loopStateType },
        { &iOStateType, &memoryStateType, &loopStateType });

    auto lambda = lambda::node::create(
        rvsdg->root(),
        functionType,
        "CallExternalFunction1",
        linkage::external_linkage);
    auto iOStateArgument = lambda->fctargument(0);
    auto memoryStateArgument = lambda->fctargument(1);
    auto loopStateArgument = lambda->fctargument(2);

    auto externalFunction1 = lambda->add_ctxvar(externalFunction1Argument);

    auto eight = jlm::rvsdg::create_bitconstant(lambda->subregion(), 32, 8);

    auto mallocResults = malloc_op::create(eight);
    auto mergeResult = MemStateMergeOperator::Create(
        std::vector<jlm::rvsdg::output *>({ memoryStateArgument, mallocResults[1] }));

    auto callResults = CallNode::Create(
        externalFunction1,
        externalFunction1Type,
        { mallocResults[0], iOStateArgument, mergeResult, loopStateArgument });

    auto lambdaOutput = lambda->finalize(callResults);

    rvsdg->add_export(lambdaOutput, { pointerType, "CallExternalFunction1" });

    return std::make_tuple(
        lambdaOutput,
        jlm::util::AssertedCast<CallNode>(jlm::rvsdg::node_output::node(callResults[0])),
        jlm::rvsdg::node_output::node(mallocResults[0]));
  };

  auto SetupCallExternalFunction2 = [&](jlm::rvsdg::argument * externalFunction2Argument)
  {
    iostatetype iOStateType;
    MemoryStateType memoryStateType;
    loopstatetype loopStateType;
    FunctionType functionType(
        { &iOStateType, &memoryStateType, &loopStateType },
        { &jlm::rvsdg::bit32, &iOStateType, &memoryStateType, &loopStateType });

    auto lambda = lambda::node::create(
        rvsdg->root(),
        functionType,
        "CallExternalFunction2",
        linkage::external_linkage);
    auto iOStateArgument = lambda->fctargument(0);
    auto memoryStateArgument = lambda->fctargument(1);
    auto loopStateArgument = lambda->fctargument(2);

    auto externalFunction2 = lambda->add_ctxvar(externalFunction2Argument);

    auto callResults = CallNode::Create(
        externalFunction2,
        externalFunction2Type,
        { iOStateArgument, memoryStateArgument, loopStateArgument });

    auto loadResults = LoadNode::Create(callResults[0], { callResults[2] }, jlm::rvsdg::bit32, 4);

    auto lambdaOutput =
        lambda->finalize({ loadResults[0], callResults[1], loadResults[1], callResults[3] });

    rvsdg->add_export(lambdaOutput, { pointerType, "CallExternalFunction2" });

    return std::make_tuple(
        lambdaOutput,
        jlm::util::AssertedCast<CallNode>(jlm::rvsdg::node_output::node(callResults[0])),
        jlm::util::AssertedCast<jlm::llvm::LoadNode>(
            jlm::rvsdg::node_output::node(loadResults[0])));
  };

  auto externalFunction1 = SetupExternalFunction1Declaration();
  auto externalFunction2 = SetupExternalFunction2Declaration();
  auto [returnAddressFunction, returnAddressMalloc] = SetupReturnAddressFunction();
  auto [callExternalFunction1, externalFunction1Call, callExternalFunction1Malloc] =
      SetupCallExternalFunction1(externalFunction1);
  auto [callExternalFunction2, externalFunction2Call, loadNode] =
      SetupCallExternalFunction2(externalFunction2);

  /*
   * Assign nodes
   */
  this->ReturnAddressFunction = returnAddressFunction->node();
  this->CallExternalFunction1 = callExternalFunction1->node();
  this->CallExternalFunction2 = callExternalFunction2->node();

  this->ExternalFunction1Call = externalFunction1Call;
  this->ExternalFunction2Call = externalFunction2Call;

  this->ReturnAddressMalloc = returnAddressMalloc;
  this->CallExternalFunction1Malloc = callExternalFunction1Malloc;

  this->ExternalFunction1Import = externalFunction1;
  this->ExternalFunction2Import = externalFunction2;

  this->LoadNode = loadNode;

  return rvsdgModule;
}

std::unique_ptr<jlm::llvm::RvsdgModule>
EscapedMemoryTest3::SetupRvsdg()
{
  using namespace jlm::llvm;

  auto rvsdgModule = RvsdgModule::Create(jlm::util::filepath(""), "", "");
  auto rvsdg = &rvsdgModule->Rvsdg();

  auto nf = rvsdg->node_normal_form(typeid(jlm::rvsdg::operation));
  nf->set_mutable(false);

  PointerType pointerType;
  iostatetype iOStateType;
  MemoryStateType memoryStateType;
  loopstatetype loopStateType;
  FunctionType externalFunctionType(
      { &iOStateType, &memoryStateType, &loopStateType },
      { &pointerType, &iOStateType, &memoryStateType, &loopStateType });

  auto SetupExternalFunctionDeclaration = [&]()
  {
    return rvsdg->add_import(
        impport(externalFunctionType, "externalFunction", linkage::external_linkage));
  };

  auto SetupGlobal = [&]()
  {
    auto delta = delta::node::Create(
        rvsdg->root(),
        jlm::rvsdg::bit32,
        "global",
        linkage::external_linkage,
        "",
        false);

    auto constant = jlm::rvsdg::create_bitconstant(delta->subregion(), 32, 4);

    auto deltaOutput = delta->finalize(constant);

    rvsdg->add_export(deltaOutput, { pointerType, "global" });

    return deltaOutput;
  };

  auto SetupTestFunction = [&](jlm::rvsdg::argument * externalFunctionArgument)
  {
    iostatetype iOStateType;
    MemoryStateType memoryStateType;
    loopstatetype loopStateType;
    FunctionType functionType(
        { &iOStateType, &memoryStateType, &loopStateType },
        { &jlm::rvsdg::bit32, &iOStateType, &memoryStateType, &loopStateType });

    auto lambda =
        lambda::node::create(rvsdg->root(), functionType, "test", linkage::external_linkage);
    auto iOStateArgument = lambda->fctargument(0);
    auto memoryStateArgument = lambda->fctargument(1);
    auto loopStateArgument = lambda->fctargument(2);

    auto externalFunction = lambda->add_ctxvar(externalFunctionArgument);

    auto callResults = CallNode::Create(
        externalFunction,
        externalFunctionType,
        { iOStateArgument, memoryStateArgument, loopStateArgument });

    auto loadResults = LoadNode::Create(callResults[0], { callResults[2] }, jlm::rvsdg::bit32, 4);

    auto lambdaOutput =
        lambda->finalize({ loadResults[0], callResults[1], loadResults[1], callResults[3] });

    rvsdg->add_export(lambdaOutput, { pointerType, "test" });

    return std::make_tuple(
        lambdaOutput,
        jlm::util::AssertedCast<CallNode>(jlm::rvsdg::node_output::node(callResults[0])),
        jlm::util::AssertedCast<jlm::llvm::LoadNode>(
            jlm::rvsdg::node_output::node(loadResults[0])));
  };

  auto importExternalFunction = SetupExternalFunctionDeclaration();
  auto deltaGlobal = SetupGlobal();
  auto [lambdaTest, callExternalFunction, loadNode] = SetupTestFunction(importExternalFunction);

  /*
   * Assign nodes
   */
  this->LambdaTest = lambdaTest->node();
  this->DeltaGlobal = deltaGlobal->node();
  this->ImportExternalFunction = importExternalFunction;
  this->CallExternalFunction = callExternalFunction;
  this->LoadNode = loadNode;

  return rvsdgModule;
}

std::unique_ptr<jlm::llvm::RvsdgModule>
MemcpyTest::SetupRvsdg()
{
  using namespace jlm::llvm;

  auto rvsdgModule = RvsdgModule::Create(jlm::util::filepath(""), "", "");
  auto rvsdg = &rvsdgModule->Rvsdg();

  auto nf = rvsdg->node_normal_form(typeid(jlm::rvsdg::operation));
  nf->set_mutable(false);

  arraytype arrayType(jlm::rvsdg::bit32, 5);

  auto SetupLocalArray = [&]()
  {
    auto delta = delta::node::Create(
        rvsdg->root(),
        arrayType,
        "localArray",
        linkage::external_linkage,
        "",
        false);

    auto zero = jlm::rvsdg::create_bitconstant(delta->subregion(), 32, 0);
    auto one = jlm::rvsdg::create_bitconstant(delta->subregion(), 32, 1);
    auto two = jlm::rvsdg::create_bitconstant(delta->subregion(), 32, 2);
    auto three = jlm::rvsdg::create_bitconstant(delta->subregion(), 32, 3);
    auto four = jlm::rvsdg::create_bitconstant(delta->subregion(), 32, 4);

    auto constantDataArray = ConstantDataArray::Create({ zero, one, two, three, four });

    auto deltaOutput = delta->finalize(constantDataArray);

    rvsdg->add_export(deltaOutput, { PointerType(), "localArray" });

    return deltaOutput;
  };

  auto SetupGlobalArray = [&]()
  {
    auto delta = delta::node::Create(
        rvsdg->root(),
        arrayType,
        "globalArray",
        linkage::external_linkage,
        "",
        false);

    auto constantAggregateZero = ConstantAggregateZero::Create(*delta->subregion(), arrayType);

    auto deltaOutput = delta->finalize(constantAggregateZero);

    rvsdg->add_export(deltaOutput, { PointerType(), "globalArray" });

    return deltaOutput;
  };

  auto SetupFunctionF = [&](delta::output & globalArray)
  {
    iostatetype iOStateType;
    MemoryStateType memoryStateType;
    loopstatetype loopStateType;
    FunctionType functionType(
        { &iOStateType, &memoryStateType, &loopStateType },
        { &jlm::rvsdg::bit32, &iOStateType, &memoryStateType, &loopStateType });

    auto lambda = lambda::node::create(rvsdg->root(), functionType, "f", linkage::external_linkage);
    auto iOStateArgument = lambda->fctargument(0);
    auto memoryStateArgument = lambda->fctargument(1);
    auto loopStateArgument = lambda->fctargument(2);

    auto globalArrayArgument = lambda->add_ctxvar(&globalArray);

    auto zero = jlm::rvsdg::create_bitconstant(lambda->subregion(), 32, 0);
    auto two = jlm::rvsdg::create_bitconstant(lambda->subregion(), 32, 2);
    auto six = jlm::rvsdg::create_bitconstant(lambda->subregion(), 32, 6);

    auto gep = GetElementPtrOperation::Create(
        globalArrayArgument,
        { zero, two },
        arrayType,
        PointerType());

    auto storeResults = StoreNode::Create(gep, six, { memoryStateArgument }, 8);

    auto loadResults = LoadNode::Create(gep, { storeResults[0] }, jlm::rvsdg::bit32, 8);

    auto lambdaOutput =
        lambda->finalize({ loadResults[0], iOStateArgument, loadResults[1], loopStateArgument });

    rvsdg->add_export(lambdaOutput, { PointerType(), "f" });

    return lambdaOutput;
  };

  auto SetupFunctionG =
      [&](delta::output & localArray, delta::output & globalArray, lambda::output & lambdaF)
  {
    iostatetype iOStateType;
    MemoryStateType memoryStateType;
    loopstatetype loopStateType;
    FunctionType functionType(
        { &iOStateType, &memoryStateType, &loopStateType },
        { &jlm::rvsdg::bit32, &iOStateType, &memoryStateType, &loopStateType });

    auto lambda = lambda::node::create(rvsdg->root(), functionType, "g", linkage::external_linkage);
    auto iOStateArgument = lambda->fctargument(0);
    auto memoryStateArgument = lambda->fctargument(1);
    auto loopStateArgument = lambda->fctargument(2);

    auto localArrayArgument = lambda->add_ctxvar(&localArray);
    auto globalArrayArgument = lambda->add_ctxvar(&globalArray);
    auto functionFArgument = lambda->add_ctxvar(&lambdaF);

    auto bcLocalArray = bitcast_op::create(localArrayArgument, PointerType());
    auto bcGlobalArray = bitcast_op::create(globalArrayArgument, PointerType());

    auto zero = jlm::rvsdg::create_bitconstant(lambda->subregion(), 1, 0);
    auto twenty = jlm::rvsdg::create_bitconstant(lambda->subregion(), 32, 20);

    auto memcpyResults =
        Memcpy::create(bcGlobalArray, bcLocalArray, twenty, zero, { memoryStateArgument });

    auto callResults = CallNode::Create(
        functionFArgument,
        lambdaF.node()->type(),
        { iOStateArgument, memcpyResults[0], loopStateArgument });

    auto lambdaOutput = lambda->finalize(callResults);

    rvsdg->add_export(lambdaOutput, { PointerType(), "g" });

    return std::make_tuple(
        lambdaOutput,
        jlm::util::AssertedCast<CallNode>(jlm::rvsdg::node_output::node(callResults[0])),
        jlm::rvsdg::node_output::node(memcpyResults[0]));
  };

  auto localArray = SetupLocalArray();
  auto globalArray = SetupGlobalArray();
  auto lambdaF = SetupFunctionF(*globalArray);
  auto [lambdaG, callF, memcpyNode] = SetupFunctionG(*localArray, *globalArray, *lambdaF);

  /*
   * Assign nodes
   */
  this->LambdaF_ = lambdaF->node();
  this->LambdaG_ = lambdaG->node();
  this->LocalArray_ = localArray->node();
  this->GlobalArray_ = globalArray->node();
  this->CallF_ = callF;
  this->Memcpy_ = memcpyNode;

  return rvsdgModule;
}

std::unique_ptr<jlm::llvm::RvsdgModule>
LinkedListTest::SetupRvsdg()
{
  using namespace jlm::llvm;

  auto rvsdgModule = RvsdgModule::Create(jlm::util::filepath(""), "", "");
  auto & rvsdg = rvsdgModule->Rvsdg();

  auto nf = rvsdg.node_normal_form(typeid(jlm::rvsdg::operation));
  nf->set_mutable(false);

  auto declaration = jlm::rvsdg::rcddeclaration::create({});
  auto structType = StructType::Create("list", false, *declaration);
  PointerType pointerType;
  declaration->append(pointerType);

  auto SetupDeltaMyList = [&]()
  {
    auto delta = delta::node::Create(
        rvsdg.root(),
        pointerType,
        "MyList",
        linkage::external_linkage,
        "",
        false);

    auto constantPointerNullResult =
        ConstantPointerNullOperation::Create(delta->subregion(), pointerType);

    auto deltaOutput = delta->finalize(constantPointerNullResult);
    rvsdg.add_export(deltaOutput, { PointerType(), "myList" });

    return deltaOutput;
  };

  auto SetupFunctionNext = [&](delta::output & myList)
  {
    iostatetype iOStateType;
    MemoryStateType memoryStateType;
    loopstatetype loopStateType;
    FunctionType functionType(
        { &iOStateType, &memoryStateType, &loopStateType },
        { &pointerType, &iOStateType, &memoryStateType, &loopStateType });

    auto lambda =
        lambda::node::create(rvsdg.root(), functionType, "next", linkage::external_linkage);
    auto iOStateArgument = lambda->fctargument(0);
    auto memoryStateArgument = lambda->fctargument(1);
    auto loopStateArgument = lambda->fctargument(2);

    auto myListArgument = lambda->add_ctxvar(&myList);

    auto zero = jlm::rvsdg::create_bitconstant(lambda->subregion(), 32, 0);
    auto size = jlm::rvsdg::create_bitconstant(lambda->subregion(), 32, 4);

    auto alloca = alloca_op::create(pointerType, size, 4);
    auto mergedMemoryState = MemStateMergeOperator::Create({ alloca[1], memoryStateArgument });

    auto load1 = LoadNode::Create(myListArgument, { mergedMemoryState }, pointerType, 4);
    auto store1 = StoreNode::Create(alloca[0], load1[0], { load1[1] }, 4);

    auto load2 = LoadNode::Create(alloca[0], { store1[0] }, pointerType, 4);
    auto gep = GetElementPtrOperation::Create(load2[0], { zero, zero }, *structType, pointerType);

    auto load3 = LoadNode::Create(gep, { load2[1] }, pointerType, 4);
    auto store2 = StoreNode::Create(alloca[0], load3[0], { load3[1] }, 4);

    auto load4 = LoadNode::Create(alloca[0], { store2[0] }, pointerType, 4);

    auto lambdaOutput =
        lambda->finalize({ load4[0], iOStateArgument, load4[1], loopStateArgument });
    rvsdg.add_export(lambdaOutput, { pointerType, "next" });

    return std::make_tuple(jlm::rvsdg::node_output::node(alloca[0]), lambdaOutput);
  };

  auto deltaMyList = SetupDeltaMyList();
  auto [alloca, lambdaNext] = SetupFunctionNext(*deltaMyList);

  /*
   * Assign nodes
   */
  this->DeltaMyList_ = deltaMyList->node();
  this->LambdaNext_ = lambdaNext->node();
  this->Alloca_ = alloca;

  return rvsdgModule;
}

std::unique_ptr<jlm::llvm::RvsdgModule>
AllMemoryNodesTest::SetupRvsdg()
{
  using namespace jlm::llvm;

  MemoryStateType mt;
  PointerType pointerType;
<<<<<<< HEAD
  FunctionType fcttype({&mt}, {&mt});
=======
  FunctionType fcttype({ &mt }, { &mt });
>>>>>>> 57c618ba

  auto module = RvsdgModule::Create(jlm::util::filepath(""), "", "");
  auto graph = &module->Rvsdg();

  auto nf = graph->node_normal_form(typeid(jlm::rvsdg::operation));
  nf->set_mutable(false);

  // Create imported symbol "imported"
  Import_ = graph->add_import(impport(jlm::rvsdg::bit32, "imported", linkage::external_linkage));

  // Create global variable "global"
  Delta_ = delta::node::Create(
<<<<<<< HEAD
          graph->root(),
          pointerType,
          "global",
          linkage::external_linkage,
          "",
          false);
  auto constantPointerNullResult = ConstantPointerNullOperation::Create(Delta_->subregion(), pointerType);
=======
      graph->root(),
      pointerType,
      "global",
      linkage::external_linkage,
      "",
      false);
  auto constantPointerNullResult =
      ConstantPointerNullOperation::Create(Delta_->subregion(), pointerType);
>>>>>>> 57c618ba
  Delta_->finalize(constantPointerNullResult);

  // Start of function "f"
  Lambda_ = lambda::node::create(graph->root(), fcttype, "f", linkage::external_linkage);
  auto entryMemoryState = Lambda_->fctargument(0);
  auto deltaContextVar = Lambda_->add_ctxvar(Delta_->output());
  auto importContextVar = Lambda_->add_ctxvar(Import_);

  // Create alloca node
  auto allocaSize = jlm::rvsdg::create_bitconstant(Lambda_->subregion(), 32, 8);
  auto allocaOutputs = alloca_op::create(pointerType, allocaSize, 8);
  Alloca_ = jlm::rvsdg::node_output::node(allocaOutputs[0]);

  auto afterAllocaMemoryState = MemStateMergeOperator::Create(
<<<<<<< HEAD
          std::vector<jlm::rvsdg::output *>{entryMemoryState, allocaOutputs[1]});
=======
      std::vector<jlm::rvsdg::output *>{ entryMemoryState, allocaOutputs[1] });
>>>>>>> 57c618ba

  // Create malloc node
  auto mallocSize = jlm::rvsdg::create_bitconstant(Lambda_->subregion(), 32, 4);
  auto mallocOutputs = malloc_op::create(mallocSize);
  Malloc_ = jlm::rvsdg::node_output::node(mallocOutputs[0]);

  auto afterMallocMemoryState = MemStateMergeOperator::Create(
<<<<<<< HEAD
          std::vector<jlm::rvsdg::output *>{afterAllocaMemoryState, mallocOutputs[1]});

  // Store the result of malloc into the alloca'd memory
  auto storeAllocaOutputs = StoreNode::Create(allocaOutputs[0], mallocOutputs[0], {afterMallocMemoryState}, 8);

  // load the value in the alloca again
  auto loadAllocaOutputs = LoadNode::Create(allocaOutputs[0], {storeAllocaOutputs[0]}, pointerType, 8);

  // Load the value of the imported symbol "imported"
  auto loadImportedOutputs = LoadNode::Create(importContextVar, {loadAllocaOutputs[1]}, jlm::rvsdg::bit32, 4);

  // Store the loaded value from imported, into the address loaded from the alloca (aka. the malloc result)
  auto storeImportedOutputs = StoreNode::Create(loadAllocaOutputs[0], loadImportedOutputs[0], {loadImportedOutputs[1]}, 4);

  // store the loaded alloca value in the global variable
  auto storeOutputs = StoreNode::Create(deltaContextVar, loadAllocaOutputs[0], {storeImportedOutputs[0]}, 8);

  Lambda_->finalize({storeOutputs[0]});

  graph->add_export(Delta_->output(), {pointerType, "global"});
  graph->add_export(Lambda_->output(), {pointerType, "f"});
=======
      std::vector<jlm::rvsdg::output *>{ afterAllocaMemoryState, mallocOutputs[1] });

  // Store the result of malloc into the alloca'd memory
  auto storeAllocaOutputs =
      StoreNode::Create(allocaOutputs[0], mallocOutputs[0], { afterMallocMemoryState }, 8);

  // load the value in the alloca again
  auto loadAllocaOutputs =
      LoadNode::Create(allocaOutputs[0], { storeAllocaOutputs[0] }, pointerType, 8);

  // Load the value of the imported symbol "imported"
  auto loadImportedOutputs =
      LoadNode::Create(importContextVar, { loadAllocaOutputs[1] }, jlm::rvsdg::bit32, 4);

  // Store the loaded value from imported, into the address loaded from the alloca (aka. the malloc
  // result)
  auto storeImportedOutputs = StoreNode::Create(
      loadAllocaOutputs[0],
      loadImportedOutputs[0],
      { loadImportedOutputs[1] },
      4);

  // store the loaded alloca value in the global variable
  auto storeOutputs =
      StoreNode::Create(deltaContextVar, loadAllocaOutputs[0], { storeImportedOutputs[0] }, 8);

  Lambda_->finalize({ storeOutputs[0] });

  graph->add_export(Delta_->output(), { pointerType, "global" });
  graph->add_export(Lambda_->output(), { pointerType, "f" });
>>>>>>> 57c618ba

  return module;
}

std::unique_ptr<jlm::llvm::RvsdgModule>
NAllocaNodesTest::SetupRvsdg()
{
  using namespace jlm::llvm;

  MemoryStateType mt;
  PointerType pointerType;
<<<<<<< HEAD
  FunctionType fcttype({&mt}, {&mt});
=======
  FunctionType fcttype({ &mt }, { &mt });
>>>>>>> 57c618ba

  auto module = RvsdgModule::Create(jlm::util::filepath(""), "", "");
  auto graph = &module->Rvsdg();

  auto nf = graph->node_normal_form(typeid(jlm::rvsdg::operation));
  nf->set_mutable(false);

  auto fct = lambda::node::create(graph->root(), fcttype, "f", linkage::external_linkage);

  auto allocaSize = jlm::rvsdg::create_bitconstant(fct->subregion(), 32, 4);

  jlm::rvsdg::output * latestMemoryState = fct->fctargument(0);

<<<<<<< HEAD
  for (size_t i = 0; i < NumAllocaNodes_; i++) {
=======
  for (size_t i = 0; i < NumAllocaNodes_; i++)
  {
>>>>>>> 57c618ba
    auto alloca_outputs = alloca_op::create(jlm::rvsdg::bit32, allocaSize, 4);
    auto alloca_node = jlm::rvsdg::node_output::node(alloca_outputs[0]);

    AllocaNodes_.push_back(alloca_node);

    // Update latestMemoryState to include the alloca memory state output
    latestMemoryState = MemStateMergeOperator::Create(
<<<<<<< HEAD
                            std::vector<jlm::rvsdg::output*>{latestMemoryState, alloca_outputs[1]});
  }

  fct->finalize({latestMemoryState});

  graph->add_export(fct->output(), {pointerType, "f"});
=======
        std::vector<jlm::rvsdg::output *>{ latestMemoryState, alloca_outputs[1] });
  }

  fct->finalize({ latestMemoryState });

  graph->add_export(fct->output(), { pointerType, "f" });
>>>>>>> 57c618ba

  return module;
}

}<|MERGE_RESOLUTION|>--- conflicted
+++ resolved
@@ -3117,11 +3117,7 @@
 
   MemoryStateType mt;
   PointerType pointerType;
-<<<<<<< HEAD
-  FunctionType fcttype({&mt}, {&mt});
-=======
   FunctionType fcttype({ &mt }, { &mt });
->>>>>>> 57c618ba
 
   auto module = RvsdgModule::Create(jlm::util::filepath(""), "", "");
   auto graph = &module->Rvsdg();
@@ -3134,15 +3130,6 @@
 
   // Create global variable "global"
   Delta_ = delta::node::Create(
-<<<<<<< HEAD
-          graph->root(),
-          pointerType,
-          "global",
-          linkage::external_linkage,
-          "",
-          false);
-  auto constantPointerNullResult = ConstantPointerNullOperation::Create(Delta_->subregion(), pointerType);
-=======
       graph->root(),
       pointerType,
       "global",
@@ -3151,7 +3138,6 @@
       false);
   auto constantPointerNullResult =
       ConstantPointerNullOperation::Create(Delta_->subregion(), pointerType);
->>>>>>> 57c618ba
   Delta_->finalize(constantPointerNullResult);
 
   // Start of function "f"
@@ -3166,11 +3152,7 @@
   Alloca_ = jlm::rvsdg::node_output::node(allocaOutputs[0]);
 
   auto afterAllocaMemoryState = MemStateMergeOperator::Create(
-<<<<<<< HEAD
-          std::vector<jlm::rvsdg::output *>{entryMemoryState, allocaOutputs[1]});
-=======
       std::vector<jlm::rvsdg::output *>{ entryMemoryState, allocaOutputs[1] });
->>>>>>> 57c618ba
 
   // Create malloc node
   auto mallocSize = jlm::rvsdg::create_bitconstant(Lambda_->subregion(), 32, 4);
@@ -3178,29 +3160,6 @@
   Malloc_ = jlm::rvsdg::node_output::node(mallocOutputs[0]);
 
   auto afterMallocMemoryState = MemStateMergeOperator::Create(
-<<<<<<< HEAD
-          std::vector<jlm::rvsdg::output *>{afterAllocaMemoryState, mallocOutputs[1]});
-
-  // Store the result of malloc into the alloca'd memory
-  auto storeAllocaOutputs = StoreNode::Create(allocaOutputs[0], mallocOutputs[0], {afterMallocMemoryState}, 8);
-
-  // load the value in the alloca again
-  auto loadAllocaOutputs = LoadNode::Create(allocaOutputs[0], {storeAllocaOutputs[0]}, pointerType, 8);
-
-  // Load the value of the imported symbol "imported"
-  auto loadImportedOutputs = LoadNode::Create(importContextVar, {loadAllocaOutputs[1]}, jlm::rvsdg::bit32, 4);
-
-  // Store the loaded value from imported, into the address loaded from the alloca (aka. the malloc result)
-  auto storeImportedOutputs = StoreNode::Create(loadAllocaOutputs[0], loadImportedOutputs[0], {loadImportedOutputs[1]}, 4);
-
-  // store the loaded alloca value in the global variable
-  auto storeOutputs = StoreNode::Create(deltaContextVar, loadAllocaOutputs[0], {storeImportedOutputs[0]}, 8);
-
-  Lambda_->finalize({storeOutputs[0]});
-
-  graph->add_export(Delta_->output(), {pointerType, "global"});
-  graph->add_export(Lambda_->output(), {pointerType, "f"});
-=======
       std::vector<jlm::rvsdg::output *>{ afterAllocaMemoryState, mallocOutputs[1] });
 
   // Store the result of malloc into the alloca'd memory
@@ -3231,7 +3190,6 @@
 
   graph->add_export(Delta_->output(), { pointerType, "global" });
   graph->add_export(Lambda_->output(), { pointerType, "f" });
->>>>>>> 57c618ba
 
   return module;
 }
@@ -3243,11 +3201,7 @@
 
   MemoryStateType mt;
   PointerType pointerType;
-<<<<<<< HEAD
-  FunctionType fcttype({&mt}, {&mt});
-=======
   FunctionType fcttype({ &mt }, { &mt });
->>>>>>> 57c618ba
 
   auto module = RvsdgModule::Create(jlm::util::filepath(""), "", "");
   auto graph = &module->Rvsdg();
@@ -3261,12 +3215,8 @@
 
   jlm::rvsdg::output * latestMemoryState = fct->fctargument(0);
 
-<<<<<<< HEAD
-  for (size_t i = 0; i < NumAllocaNodes_; i++) {
-=======
   for (size_t i = 0; i < NumAllocaNodes_; i++)
   {
->>>>>>> 57c618ba
     auto alloca_outputs = alloca_op::create(jlm::rvsdg::bit32, allocaSize, 4);
     auto alloca_node = jlm::rvsdg::node_output::node(alloca_outputs[0]);
 
@@ -3274,21 +3224,12 @@
 
     // Update latestMemoryState to include the alloca memory state output
     latestMemoryState = MemStateMergeOperator::Create(
-<<<<<<< HEAD
-                            std::vector<jlm::rvsdg::output*>{latestMemoryState, alloca_outputs[1]});
-  }
-
-  fct->finalize({latestMemoryState});
-
-  graph->add_export(fct->output(), {pointerType, "f"});
-=======
         std::vector<jlm::rvsdg::output *>{ latestMemoryState, alloca_outputs[1] });
   }
 
   fct->finalize({ latestMemoryState });
 
   graph->add_export(fct->output(), { pointerType, "f" });
->>>>>>> 57c618ba
 
   return module;
 }
