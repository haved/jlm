--- conflicted
+++ resolved
@@ -3,11 +3,7 @@
     jlm/util/test-file \
     jlm/util/test-intrusive-hash \
     jlm/util/test-intrusive-list \
-<<<<<<< HEAD
-    jlm/util/TestBiMap \
-=======
     jlm/util/TestBijectiveMap \
->>>>>>> f2e1a788
     jlm/util/TestHashSet \
     jlm/util/TestMath \
     jlm/util/TestStatistics \