/*
 * Copyright 2023, 2024 Håvard Krogstie <krogstie.havard@gmail.com>
 * See COPYING for terms of redistribution.
 */

#include <jlm/llvm/opt/alias-analyses/PointerObjectSet.hpp>

#include <jlm/llvm/ir/operators/call.hpp>
#include <jlm/util/TarjanScc.hpp>
#include <jlm/util/Worklist.hpp>

#include <limits>
#include <queue>

namespace jlm::llvm::aa
{

/**
 * Flag that enables unification logic.
 * When enabled, each points-to set lookup needs to perform a find operation.
 * When disabled, attempting to call UnifyPointerObjects panics.
 */
static constexpr bool ENABLE_UNIFICATION = true;

PointerObjectIndex
PointerObjectSet::AddPointerObject(PointerObjectKind kind)
{
  JLM_ASSERT(PointerObjects_.size() < std::numeric_limits<PointerObjectIndex>::max());
  PointerObjectIndex index = PointerObjects_.size();

  PointerObjects_.emplace_back(kind);
  if constexpr (ENABLE_UNIFICATION)
  {
    PointerObjectParents_.push_back(index);
    PointerObjectRank_.push_back(0);
  }
  PointsToSets_.emplace_back(); // Add empty points-to set
  return PointerObjects_.size() - 1;
}

size_t
PointerObjectSet::NumPointerObjects() const noexcept
{
  return PointerObjects_.size();
}

size_t
PointerObjectSet::NumPointerObjectsOfKind(PointerObjectKind kind) const noexcept
{
  size_t count = 0;
  for (auto & pointerObject : PointerObjects_)
  {
    count += pointerObject.Kind == kind;
  }
  return count;
}

PointerObjectIndex
PointerObjectSet::CreateRegisterPointerObject(const rvsdg::output & rvsdgOutput)
{
  JLM_ASSERT(RegisterMap_.count(&rvsdgOutput) == 0);
  return RegisterMap_[&rvsdgOutput] = AddPointerObject(PointerObjectKind::Register);
}

PointerObjectIndex
PointerObjectSet::GetRegisterPointerObject(const rvsdg::output & rvsdgOutput) const
{
  const auto it = RegisterMap_.find(&rvsdgOutput);
  JLM_ASSERT(it != RegisterMap_.end());
  return it->second;
}

std::optional<PointerObjectIndex>
PointerObjectSet::TryGetRegisterPointerObject(const rvsdg::output & rvsdgOutput) const
{
  if (const auto it = RegisterMap_.find(&rvsdgOutput); it != RegisterMap_.end())
    return it->second;
  return std::nullopt;
}

void
PointerObjectSet::MapRegisterToExistingPointerObject(
    const rvsdg::output & rvsdgOutput,
    PointerObjectIndex pointerObject)
{
  JLM_ASSERT(RegisterMap_.count(&rvsdgOutput) == 0);
  JLM_ASSERT(GetPointerObjectKind(pointerObject) == PointerObjectKind::Register);
  RegisterMap_[&rvsdgOutput] = pointerObject;
}

PointerObjectIndex
PointerObjectSet::CreateDummyRegisterPointerObject()
{
  return AddPointerObject(PointerObjectKind::Register);
}

PointerObjectIndex
PointerObjectSet::CreateAllocaMemoryObject(const rvsdg::node & allocaNode)
{
  JLM_ASSERT(AllocaMap_.count(&allocaNode) == 0);
  return AllocaMap_[&allocaNode] = AddPointerObject(PointerObjectKind::AllocaMemoryObject);
}

PointerObjectIndex
PointerObjectSet::CreateMallocMemoryObject(const rvsdg::node & mallocNode)
{
  JLM_ASSERT(MallocMap_.count(&mallocNode) == 0);
  return MallocMap_[&mallocNode] = AddPointerObject(PointerObjectKind::MallocMemoryObject);
}

PointerObjectIndex
PointerObjectSet::CreateGlobalMemoryObject(const delta::node & deltaNode)
{
  JLM_ASSERT(GlobalMap_.count(&deltaNode) == 0);
  return GlobalMap_[&deltaNode] = AddPointerObject(PointerObjectKind::GlobalMemoryObject);
}

PointerObjectIndex
PointerObjectSet::CreateFunctionMemoryObject(const lambda::node & lambdaNode)
{
  JLM_ASSERT(!FunctionMap_.HasKey(&lambdaNode));
  const auto pointerObject = AddPointerObject(PointerObjectKind::FunctionMemoryObject);
  FunctionMap_.Insert(&lambdaNode, pointerObject);
  return pointerObject;
}

PointerObjectIndex
PointerObjectSet::GetFunctionMemoryObject(const lambda::node & lambdaNode) const
{
  JLM_ASSERT(FunctionMap_.HasKey(&lambdaNode));
  return FunctionMap_.LookupKey(&lambdaNode);
}

const lambda::node &
PointerObjectSet::GetLambdaNodeFromFunctionMemoryObject(PointerObjectIndex index) const
{
  JLM_ASSERT(FunctionMap_.HasValue(index));
  return *FunctionMap_.LookupValue(index);
}

PointerObjectIndex
PointerObjectSet::CreateImportMemoryObject(const rvsdg::argument & importNode)
{
  JLM_ASSERT(ImportMap_.count(&importNode) == 0);
  auto importMemoryObject = AddPointerObject(PointerObjectKind::ImportMemoryObject);
  ImportMap_[&importNode] = importMemoryObject;

  // Memory objects defined in other modules are definitely not private to this module
  MarkAsEscaped(importMemoryObject);
  return importMemoryObject;
}

const std::unordered_map<const rvsdg::output *, PointerObjectIndex> &
PointerObjectSet::GetRegisterMap() const noexcept
{
  return RegisterMap_;
}

const std::unordered_map<const rvsdg::node *, PointerObjectIndex> &
PointerObjectSet::GetAllocaMap() const noexcept
{
  return AllocaMap_;
}

const std::unordered_map<const rvsdg::node *, PointerObjectIndex> &
PointerObjectSet::GetMallocMap() const noexcept
{
  return MallocMap_;
}

const std::unordered_map<const delta::node *, PointerObjectIndex> &
PointerObjectSet::GetGlobalMap() const noexcept
{
  return GlobalMap_;
}

const util::BijectiveMap<const lambda::node *, PointerObjectIndex> &
PointerObjectSet::GetFunctionMap() const noexcept
{
  return FunctionMap_;
}

const std::unordered_map<const rvsdg::argument *, PointerObjectIndex> &
PointerObjectSet::GetImportMap() const noexcept
{
  return ImportMap_;
}

PointerObjectKind
PointerObjectSet::GetPointerObjectKind(PointerObjectIndex index) const noexcept
{
  JLM_ASSERT(index < NumPointerObjects());
  return PointerObjects_[index].Kind;
}

bool
PointerObjectSet::ShouldTrackPointees(PointerObjectIndex index) const noexcept
{
  JLM_ASSERT(index < NumPointerObjects());
  return PointerObjects_[index].ShouldTrackPointees();
}

bool
PointerObjectSet::IsPointerObjectRegister(PointerObjectIndex index) const noexcept
{
  JLM_ASSERT(index < NumPointerObjects());
  return PointerObjects_[index].IsRegister();
}

bool
PointerObjectSet::HasEscaped(PointerObjectIndex index) const noexcept
{
  JLM_ASSERT(index < NumPointerObjects());
  return PointerObjects_[index].HasEscaped;
}

bool
PointerObjectSet::MarkAsEscaped(PointerObjectIndex index)
{
  // Registers do not have addresses, and can as such not escape
  JLM_ASSERT(!IsPointerObjectRegister(index));
  if (PointerObjects_[index].HasEscaped)
    return false;

  PointerObjects_[index].HasEscaped = true;

  // Flags implied by escaping
  MarkAsPointeesEscaping(index);
  MarkAsPointingToExternal(index);

  return true;
}

[[nodiscard]] bool
PointerObjectSet::HasPointeesEscaping(PointerObjectIndex index) const noexcept
{
  return PointerObjects_[GetUnificationRoot(index)].PointeesEscaping;
}

bool
PointerObjectSet::MarkAsPointeesEscaping(PointerObjectIndex index)
{
  auto root = GetUnificationRoot(index);
  if (PointerObjects_[root].PointeesEscaping)
    return false;
  PointerObjects_[root].PointeesEscaping = true;
  return true;
}

bool
PointerObjectSet::IsPointingToExternal(PointerObjectIndex index) const noexcept
{
  return PointerObjects_[GetUnificationRoot(index)].PointsToExternal;
}

bool
PointerObjectSet::MarkAsPointingToExternal(PointerObjectIndex index)
{
  auto root = GetUnificationRoot(index);
  if (PointerObjects_[root].PointsToExternal)
    return false;
  PointerObjects_[root].PointsToExternal = true;
  return true;
}

PointerObjectIndex
PointerObjectSet::GetUnificationRoot(PointerObjectIndex index) const noexcept
{
  JLM_ASSERT(index < NumPointerObjects());

  if constexpr (ENABLE_UNIFICATION)
  {
    // Technique known as path halving, gives same asymptotic performance as full path compression
    while (PointerObjectParents_[index] != index)
    {
      auto & parent = PointerObjectParents_[index];
      auto grandparent = PointerObjectParents_[parent];
      index = parent = grandparent;
    }
  }

  return index;
}

bool
PointerObjectSet::IsUnificationRoot(PointerObjectIndex index) const noexcept
{
  return GetUnificationRoot(index) == index;
}

PointerObjectIndex
PointerObjectSet::UnifyPointerObjects(PointerObjectIndex object1, PointerObjectIndex object2)
{
  if constexpr (!ENABLE_UNIFICATION)
    JLM_UNREACHABLE("Unification is not enabled");

  PointerObjectIndex newRoot = GetUnificationRoot(object1);
  PointerObjectIndex oldRoot = GetUnificationRoot(object2);

  if (newRoot == oldRoot)
    return newRoot;

  // Make sure the rank continues to be an upper bound for height.
  // If they have different rank, the root should be the one with the highest rank.
  // Equal rank forces the new root to increase its rank
  if (PointerObjectRank_[newRoot] < PointerObjectRank_[oldRoot])
    std::swap(newRoot, oldRoot);
  else if (PointerObjectRank_[newRoot] == PointerObjectRank_[oldRoot])
    PointerObjectRank_[newRoot]++;

  // Ensure any flags set on the points-to set continue to be set in the new unification
  if (IsPointingToExternal(oldRoot))
    MarkAsPointingToExternal(newRoot);
  if (HasPointeesEscaping(oldRoot))
    MarkAsPointeesEscaping(newRoot);

  // Perform the actual unification
  PointerObjectParents_[oldRoot] = newRoot;

  // Copy over all pointees, and clean the pointee set from the old root
  PointsToSets_[newRoot].UnionWith(PointsToSets_[oldRoot]);
  PointsToSets_[oldRoot].Clear();

  return newRoot;
}

const util::HashSet<PointerObjectIndex> &
PointerObjectSet::GetPointsToSet(PointerObjectIndex index) const
{
  return PointsToSets_[GetUnificationRoot(index)];
}

// Makes pointee a member of P(pointer)
bool
PointerObjectSet::AddToPointsToSet(PointerObjectIndex pointer, PointerObjectIndex pointee)
{
  JLM_ASSERT(pointer < NumPointerObjects());
  JLM_ASSERT(pointee < NumPointerObjects());
  // Assert we are not trying to point to a register
  JLM_ASSERT(!IsPointerObjectRegister(pointee));

  const auto pointerRoot = GetUnificationRoot(pointer);

  return PointsToSets_[pointerRoot].Insert(pointee);
}

// Makes P(superset) a superset of P(subset)
bool
PointerObjectSet::MakePointsToSetSuperset(PointerObjectIndex superset, PointerObjectIndex subset)
{
  auto supersetRoot = GetUnificationRoot(superset);
  auto subsetRoot = GetUnificationRoot(subset);

  if (supersetRoot == subsetRoot)
    return false;

  auto & P_super = PointsToSets_[supersetRoot];
  auto & P_sub = PointsToSets_[subsetRoot];

  bool modified = P_super.UnionWith(P_sub);

  // If the external node is in the subset, it must also be part of the superset
  if (IsPointingToExternal(subsetRoot))
    modified |= MarkAsPointingToExternal(supersetRoot);

  return modified;
}

std::unique_ptr<PointerObjectSet>
PointerObjectSet::Clone() const
{
  return std::make_unique<PointerObjectSet>(*this);
}

// Makes P(superset) a superset of P(subset)
bool
SupersetConstraint::ApplyDirectly(PointerObjectSet & set)
{
  return set.MakePointsToSetSuperset(Superset_, Subset_);
}

// for all x in P(pointer1), make P(x) a superset of P(pointer2)
bool
StoreConstraint::ApplyDirectly(PointerObjectSet & set)
{
  bool modified = false;
  for (PointerObjectIndex x : set.GetPointsToSet(Pointer_).Items())
    modified |= set.MakePointsToSetSuperset(x, Value_);

  // If external in P(pointer), P(external) should become a superset of P(value)
  // In practice, this means everything in P(value) escapes
  if (set.IsPointingToExternal(Pointer_))
    modified |= set.MarkAsPointeesEscaping(Value_);

  return modified;
}

// Make P(loaded) a superset of P(x) for all x in P(pointer)
bool
LoadConstraint::ApplyDirectly(PointerObjectSet & set)
{
  bool modified = false;
  for (PointerObjectIndex x : set.GetPointsToSet(Pointer_).Items())
    modified |= set.MakePointsToSetSuperset(Value_, x);

  // P(pointer) "contains" external, then P(loaded) should also "contain" it
  if (set.IsPointingToExternal(Pointer_))
    modified |= set.MarkAsPointingToExternal(Value_);

  return modified;
}

/**
 * Handles informing the arguments and return values of the CallNode about
 * possibly being sent to and retrieved from unknown code.
 * @param set the PointerObjectSet representing this module.
 * @param callNode the RVSDG CallNode that represents the function call itself
 * @param markAsPointeesEscaping the function to call when marking a register as pointees escaping
 * @param markAsPointsToExternal called to flag a PointerObject as pointing to external
 */
template<typename MarkAsPointeesEscaping, typename MarkAsPointsToExternal>
void
HandleCallingExternalFunction(
    PointerObjectSet & set,
    const jlm::llvm::CallNode & callNode,
    MarkAsPointeesEscaping & markAsPointeesEscaping,
    MarkAsPointsToExternal & markAsPointsToExternal)
{

  // Mark all the call's inputs as escaped, and all the outputs as pointing to external
  for (size_t n = 0; n < callNode.NumArguments(); n++)
  {
    const auto & inputRegister = *callNode.Argument(n)->origin();
    const auto inputRegisterPO = set.TryGetRegisterPointerObject(inputRegister);

    if (inputRegisterPO)
      markAsPointeesEscaping(inputRegisterPO.value());
  }

  for (size_t n = 0; n < callNode.NumResults(); n++)
  {
    const auto & outputRegister = *callNode.Result(n);
    const auto outputRegisterPO = set.TryGetRegisterPointerObject(outputRegister);
    if (outputRegisterPO)
      markAsPointsToExternal(outputRegisterPO.value());
  }
}

/**
 * Handles informing the arguments and return values of the CallNode about
 * possibly being sent to and received from a given PointerObject of ImportMemoryObject.
 * @param set the PointerObjectSet representing this module.
 * @param callNode the RVSDG CallNode that represents the function call itself
 * @param imported the PointerObject of ImportMemoryObject kind that might be called.
 * @param markAsPointeesEscaping the function to call when marking a register as pointees escaping
 * @param markAsPointsToExternal called to flag a PointerObject as pointing to external
 */
template<typename MarkAsPointeesEscaping, typename MarkAsPointsToExternal>
static void
HandleCallingImportedFunction(
    PointerObjectSet & set,
    const jlm::llvm::CallNode & callNode,
    [[maybe_unused]] PointerObjectIndex imported,
    MarkAsPointeesEscaping & markAsPointeesEscaping,
    MarkAsPointsToExternal & markAsPointsToExternal)
{
  // FIXME: Add special handling of common library functions
  // Otherwise we don't know anything about the function
  return HandleCallingExternalFunction(
      set,
      callNode,
      markAsPointeesEscaping,
      markAsPointsToExternal);
}

/**
 * Pairs up call node inputs and function body argument, and calls the provided \p makeSuperset
 * to make the function body arguments include all pointees the call node may pass in.
 */
template<typename MakeSupersetFunctor>
static void
HandleLambdaCallParameters(
    PointerObjectSet & set,
    const jlm::llvm::CallNode & callNode,
    const lambda::node & lambdaNode,
    MakeSupersetFunctor & makeSuperset)
{
  for (size_t n = 0; n < callNode.NumArguments() && n < lambdaNode.nfctarguments(); n++)
  {
    const auto & inputRegister = *callNode.Argument(n)->origin();
    const auto & argumentRegister = *lambdaNode.fctargument(n);

    const auto inputRegisterPO = set.TryGetRegisterPointerObject(inputRegister);
    const auto argumentRegisterPO = set.TryGetRegisterPointerObject(argumentRegister);
    if (!inputRegisterPO || !argumentRegisterPO)
      continue;

    makeSuperset(*argumentRegisterPO, *inputRegisterPO);
  }
}

/**
 * Pairs up function body results and call node outputs, and calls the provided \p makeSuperset
 * to make the call node output include all possible returned pointees.
 */
template<typename MakeSupersetFunctor>
static void
HandleLambdaCallReturnValues(
    PointerObjectSet & set,
    const jlm::llvm::CallNode & callNode,
    const lambda::node & lambdaNode,
    MakeSupersetFunctor & makeSuperset)
{
  for (size_t n = 0; n < callNode.NumResults() && n < lambdaNode.nfctresults(); n++)
  {
    const auto & outputRegister = *callNode.Result(n);
    const auto & resultRegister = *lambdaNode.fctresult(n)->origin();

    const auto outputRegisterPO = set.TryGetRegisterPointerObject(outputRegister);
    const auto resultRegisterPO = set.TryGetRegisterPointerObject(resultRegister);
    if (!outputRegisterPO || !resultRegisterPO)
      continue;

    makeSuperset(*outputRegisterPO, *resultRegisterPO);
  }
}

/**
 * Handles informing the CallNode about possibly calling the function represented by \p lambda.
 * Passes the points-to-sets of the arguments into the function subregion,
 * and passes the points-to-sets of the function's return values back to the CallNode's outputs.
 * Passing pointees is performed by calling the provided \p makeSuperset functor, with signature
 *   void(PointerObjectIndex superset, PointerObjectIndex subset)
 * @param set the PointerObjectSet representing this module.
 * @param callNode the RVSDG CallNode that represents the function call itself
 * @param lambda the PointerObject of FunctionMemoryObject kind that might be called.
 * @param makeSuperset the function to call to make one points-to set a superset of another
 */
template<typename MakeSupersetFunctor>
static void
HandleCallingLambdaFunction(
    PointerObjectSet & set,
    const jlm::llvm::CallNode & callNode,
    PointerObjectIndex lambda,
    MakeSupersetFunctor & makeSuperset)
{
  auto & lambdaNode = set.GetLambdaNodeFromFunctionMemoryObject(lambda);

  // LLVM allows calling functions even when the number of arguments don't match,
  // so we instead pair up as many parameters and return values as possible

  // Pass all call node inputs to the function's subregion
  HandleLambdaCallParameters(set, callNode, lambdaNode, makeSuperset);

  // Pass the function's subregion results to the output of the call node
  HandleLambdaCallReturnValues(set, callNode, lambdaNode, makeSuperset);
}

// Connects function calls to every possible target function
bool
FunctionCallConstraint::ApplyDirectly(PointerObjectSet & set)
{
  bool modified = false;

  const auto MakeSuperset = [&](PointerObjectIndex superset, PointerObjectIndex subset)
  {
    modified |= set.MakePointsToSetSuperset(superset, subset);
  };

  const auto MarkAsPointeesEscaping = [&](PointerObjectIndex index)
  {
    modified |= set.MarkAsPointeesEscaping(index);
  };

  const auto MarkAsPointsToExternal = [&](PointerObjectIndex index)
  {
    modified |= set.MarkAsPointingToExternal(index);
  };

  // For each possible function target, connect parameters and return values to the call node
  for (const auto target : set.GetPointsToSet(Pointer_).Items())
  {
    const auto kind = set.GetPointerObjectKind(target);
    if (kind == PointerObjectKind::ImportMemoryObject)
      HandleCallingImportedFunction(
          set,
          CallNode_,
          target,
          MarkAsPointeesEscaping,
          MarkAsPointsToExternal);
    else if (kind == PointerObjectKind::FunctionMemoryObject)
      HandleCallingLambdaFunction(set, CallNode_, target, MakeSuperset);
  }

  // If we might be calling an external function
  if (set.IsPointingToExternal(Pointer_))
    HandleCallingExternalFunction(set, CallNode_, MarkAsPointeesEscaping, MarkAsPointsToExternal);

  return modified;
}

bool
EscapeFlagConstraint::PropagateEscapedFlagsDirectly(PointerObjectSet & set)
{
  std::queue<PointerObjectIndex> pointeeEscapers;

  // First add all unification roots marked as PointeesEscaping
  for (PointerObjectIndex idx = 0; idx < set.NumPointerObjects(); idx++)
  {
    if (set.IsUnificationRoot(idx) && set.HasPointeesEscaping(idx))
      pointeeEscapers.push(idx);
  }

  bool modified = false;

  // For all pointee escapers, check if they point to any PointerObjects not marked as escaped
  while (!pointeeEscapers.empty())
  {
    const PointerObjectIndex pointeeEscaper = pointeeEscapers.front();
    pointeeEscapers.pop();

    for (PointerObjectIndex pointee : set.GetPointsToSet(pointeeEscaper).Items())
    {
      const auto unificationRoot = set.GetUnificationRoot(pointee);
      const bool prevHasPointeesEscaping = set.HasPointeesEscaping(unificationRoot);

      modified |= set.MarkAsEscaped(pointee);

      // If the pointee's unification root previously didn't have the PointeesEscaping flag,
      // add it to the queue
      if (!prevHasPointeesEscaping)
      {
        JLM_ASSERT(set.HasPointeesEscaping(unificationRoot));
        pointeeEscapers.push(unificationRoot);
      }
    }
  }

  return modified;
}

/**
 * Given an escaped function, the results registers should be marked as escaping pointees,
 * and all arguments as pointing to external, provided they are of types we track the pointees of.
 * The modifications are made using the provided functors, which are called only if any flags are
 * missing. Each functor takes a single parameter:
 *   The index of a PointerObject of Register kind that is missing the specified flag.
 * @param set the PointerObjectSet representing this module
 * @param lambda the escaped PointerObject of function kind
 * @param markAsPointeesEscaping the function to call when marking a register as pointees escaping
 * @param markAsPointsToExternal called to flag a PointerObject as pointing to external
 */
template<typename MarkAsPointeesEscapingFunctor, typename MarkAsPointsToExternalFunctor>
static void
HandleEscapedFunction(
    PointerObjectSet & set,
    PointerObjectIndex lambda,
    MarkAsPointeesEscapingFunctor & markAsPointeesEscaping,
    MarkAsPointsToExternalFunctor & markAsPointsToExternal)
{
  JLM_ASSERT(set.GetPointerObjectKind(lambda) == PointerObjectKind::FunctionMemoryObject);
  JLM_ASSERT(set.HasEscaped(lambda));

  // We now go through the lambda's inner region and apply the necessary flags
  auto & lambdaNode = set.GetLambdaNodeFromFunctionMemoryObject(lambda);

  // All the function's arguments need to be flagged as PointsToExternal
  for (auto & argument : lambdaNode.fctarguments())
  {
    // Argument registers that are mapped to a register pointer object should point to external
    const auto argumentPO = set.TryGetRegisterPointerObject(argument);
    if (!argumentPO)
      continue;

    // Nothing to be done if it is already marked as points to external
    if (set.IsPointingToExternal(argumentPO.value()))
      continue;

    markAsPointsToExternal(argumentPO.value());
  }

  // All results of pointer type need to be flagged as HasEscaped
  for (auto & result : lambdaNode.fctresults())
  {
    const auto resultPO = set.TryGetRegisterPointerObject(*result.origin());
    if (!resultPO)
      continue;

    // Nothing to be done if it is already marked as escaped
    if (set.HasEscaped(resultPO.value()))
      continue;

    // Mark the result register as escaping any pointees it may have
    markAsPointeesEscaping(resultPO.value());
  }
}

bool
EscapedFunctionConstraint::PropagateEscapedFunctionsDirectly(PointerObjectSet & set)
{
  bool modified = false;

  const auto markAsPointeesEscaping = [&](PointerObjectIndex index)
  {
    modified |= set.MarkAsPointeesEscaping(index);
  };

  const auto markAsPointsToExternal = [&](PointerObjectIndex index)
  {
    modified |= set.MarkAsPointingToExternal(index);
  };

  for (const auto [lambda, lambdaPO] : set.GetFunctionMap())
  {
    if (set.HasEscaped(lambdaPO))
      HandleEscapedFunction(set, lambdaPO, markAsPointeesEscaping, markAsPointsToExternal);
  }

  return modified;
}

bool
<<<<<<< HEAD
PointerObjectConstraintSet::IsFrozen() const
=======
PointerObjectConstraintSet::IsFrozen() const noexcept
>>>>>>> cbdf77d6
{
  return ConstraintSetFrozen_;
}

void
PointerObjectConstraintSet::AddPointerPointeeConstraint(
    PointerObjectIndex pointer,
    PointerObjectIndex pointee)
{
  JLM_ASSERT(!IsFrozen());
  // All set constraints are additive, so simple constraints like this can be directly applied.
  Set_.AddToPointsToSet(pointer, pointee);
}

void
PointerObjectConstraintSet::AddPointsToExternalConstraint(PointerObjectIndex pointer)
{
  JLM_ASSERT(!IsFrozen());
  // Flags are never removed, so adding the flag now ensures it will be included.
  Set_.MarkAsPointingToExternal(pointer);
}

void
PointerObjectConstraintSet::AddRegisterContentEscapedConstraint(PointerObjectIndex registerIndex)
{
  JLM_ASSERT(!IsFrozen());
  JLM_ASSERT(Set_.IsPointerObjectRegister(registerIndex));
  Set_.MarkAsPointeesEscaping(registerIndex);
}

void
PointerObjectConstraintSet::AddConstraint(ConstraintVariant c)
{
  JLM_ASSERT(!IsFrozen());
  Constraints_.push_back(c);
}

const std::vector<PointerObjectConstraintSet::ConstraintVariant> &
PointerObjectConstraintSet::GetConstraints() const noexcept
{
  return Constraints_;
}

/**
 * Creates a label describing the PointerObject with the given \p index in the given \p set.
 * The label includes the index and the PointerObjectKind.
 * The PointerObject's pointees are included, or a reference to the unification root.
 * Helper function used by DrawSubsetGraph.
 */
static std::string
CreateSubsetGraphNodeLabel(PointerObjectSet & set, PointerObjectIndex index)
{
  std::ostringstream label;
  label << index;

  auto kind = set.GetPointerObjectKind(index);
  if (kind == PointerObjectKind::AllocaMemoryObject)
    label << " A";
  else if (kind == PointerObjectKind::MallocMemoryObject)
    label << " M";
  else if (kind == PointerObjectKind::FunctionMemoryObject)
    label << " F";
  else if (kind == PointerObjectKind::GlobalMemoryObject)
    label << " G";
  else if (kind == PointerObjectKind::ImportMemoryObject)
    label << " I";
  else if (kind != PointerObjectKind::Register)
    JLM_UNREACHABLE("Unknown PointerObject kind");

  label << "\n";

  if (set.IsUnificationRoot(index))
  {
    label << "{";
    bool sep = false;
    for (auto pointee : set.GetPointsToSet(index).Items())
    {
      if (sep)
        label << ", ";
      sep = true;
      label << pointee;
    }
    // Add a + if pointing to external
    if (set.IsPointingToExternal(index))
      label << (sep ? ", +" : "+");
    label << "}";

    if (set.HasPointeesEscaping(index))
      label << "e";
  }
  else
  {
    label << "#" << set.GetUnificationRoot(index);
  }

  if (!set.ShouldTrackPointees(index))
    label << "\nNOTRACK";

  return label.str();
}

/**
 * Creates GraphWriter nodes for each PointerObject in the set, with appropriate shape and label.
 * Memory objects are rectangular, registers are oval. Escaped nodes have a yellow fill.
 * Helper function used by DrawSubsetGraph.
 */
static void
CreateSubsetGraphNodes(PointerObjectSet & set, util::Graph & graph)
{
  // Ensure the index of nodes line up with the index of the corresponding PointerObject
  JLM_ASSERT(graph.NumNodes() == 0);

  // Create nodes for each PointerObject
  for (PointerObjectIndex i = 0; i < set.NumPointerObjects(); i++)
  {
    auto & node = graph.CreateNode();
    node.SetLabel(CreateSubsetGraphNodeLabel(set, i));

    if (set.IsPointerObjectRegister(i))
      node.SetShape(util::Node::Shape::Oval);
    else
      node.SetShape(util::Node::Shape::Rectangle);

    if (set.HasEscaped(i))
      node.SetFillColor("#FFFF99");
  }

  // Associate PointerObjects nodes with their associated RVSDG nodes / outputs
  for (auto [allocaNode, index] : set.GetAllocaMap())
<<<<<<< HEAD
    graph.GetNode(index).SetAttributeObject("rvsdgAlloca", allocaNode);

  for (auto [mallocNode, index] : set.GetMallocMap())
    graph.GetNode(index).SetAttributeObject("rvsdgMalloc", mallocNode);

  for (auto [deltaNode, index] : set.GetGlobalMap())
    graph.GetNode(index).SetAttributeObject("rvsdgDelta", deltaNode);

  for (auto [lambdaNode, index] : set.GetFunctionMap())
    graph.GetNode(index).SetAttributeObject("rvsdgLambda", lambdaNode);

  for (auto [importArgument, index] : set.GetImportMap())
    graph.GetNode(index).SetAttributeObject("rvsdgImport", importArgument);
=======
    graph.GetNode(index).SetAttributeObject("rvsdgAlloca", *allocaNode);

  for (auto [mallocNode, index] : set.GetMallocMap())
    graph.GetNode(index).SetAttributeObject("rvsdgMalloc", *mallocNode);

  for (auto [deltaNode, index] : set.GetGlobalMap())
    graph.GetNode(index).SetAttributeObject("rvsdgDelta", *deltaNode);

  for (auto [lambdaNode, index] : set.GetFunctionMap())
    graph.GetNode(index).SetAttributeObject("rvsdgLambda", *lambdaNode);

  for (auto [importArgument, index] : set.GetImportMap())
    graph.GetNode(index).SetAttributeObject("rvsdgImport", *importArgument);
>>>>>>> cbdf77d6

  // Multiple registers can be associated with the same register PointerObject, so add a suffix
  std::unordered_map<PointerObjectIndex, size_t> associationSuffix;
  for (auto [rvsdgOutput, index] : set.GetRegisterMap())
  {
    auto suffix = associationSuffix[index]++;
<<<<<<< HEAD
    graph.GetNode(index).SetAttributeObject(util::strfmt("rvsdgOutput", suffix), rvsdgOutput);
=======
    graph.GetNode(index).SetAttributeObject(util::strfmt("rvsdgOutput", suffix), *rvsdgOutput);
>>>>>>> cbdf77d6
  }
}

/**
 * Creates edges representing the different constraints in the subset graph.
 * Subset constraints become normal edges.
 * Load and store constraints become dashed edges with a circle on the end being dereferenced.
 * Function call constraints append to the labels to the nodes involved in the function call.
 * Helper function used by DrawSubsetGraph.
 */
static void
CreateSubsetGraphEdges(
    const PointerObjectSet & set,
    const std::vector<PointerObjectConstraintSet::ConstraintVariant> & constraints,
    util::Graph & graph)
{
  // Draw edges for constraints
  size_t nextCallConstraintIndex = 0;
  for (auto & constraint : constraints)
  {
    if (auto * supersetConstraint = std::get_if<SupersetConstraint>(&constraint))
    {
      graph.CreateDirectedEdge(
          graph.GetNode(supersetConstraint->GetSubset()),
          graph.GetNode(supersetConstraint->GetSuperset()));
    }
    else if (auto * storeConstraint = std::get_if<StoreConstraint>(&constraint))
    {
      auto & edge = graph.CreateDirectedEdge(
          graph.GetNode(storeConstraint->GetValue()),
          graph.GetNode(storeConstraint->GetPointer()));
      edge.SetStyle(util::Edge::Style::Dashed);
      edge.SetArrowHead("normalodot");
    }
    else if (auto * loadConstraint = std::get_if<LoadConstraint>(&constraint))
    {
      auto & edge = graph.CreateDirectedEdge(
          graph.GetNode(loadConstraint->GetPointer()),
          graph.GetNode(loadConstraint->GetValue()));
      edge.SetStyle(util::Edge::Style::Dashed);
      edge.SetArrowTail("odot");
    }
    else if (auto * callConstraint = std::get_if<FunctionCallConstraint>(&constraint))
    {
      auto callConstraintIndex = nextCallConstraintIndex++;
      auto & pointerNode = graph.GetNode(callConstraint->GetPointer());
      pointerNode.AppendToLabel(util::strfmt("call", callConstraintIndex, " target"));

      // Connect all registers that correspond to inputs and outputs of the call, to the call target
      auto & callNode = callConstraint->GetCallNode();
      for (size_t i = 0; i < callNode.NumArguments(); i++)
      {
        if (auto inputRegister = set.TryGetRegisterPointerObject(*callNode.Argument(i)->origin()))
        {
          const auto label = util::strfmt("call", callConstraintIndex, " input", i);
          graph.GetNode(*inputRegister).AppendToLabel(label);
        }
      }
      for (size_t i = 0; i < callNode.NumResults(); i++)
      {
        if (auto outputRegister = set.TryGetRegisterPointerObject(*callNode.Result(i)))
        {
          const auto label = util::strfmt("call", callConstraintIndex, " output", i);
          graph.GetNode(*outputRegister).AppendToLabel(label);
        }
      }
    }
    else
    {
      JLM_UNREACHABLE("Unknown constraint type");
    }
  }
}

/**
 * Appends to the labels of all nodes that represent parts of functions.
 * This includes nodes representing the function itself, e.g. "function4",
 * nodes representing the functions arguments, e.g. "function4 arg2",
 * and nodes representing values returned from the function, e.g. "function4 res0".
 * Helper function used by DrawSubsetGraph.
 */
static void
LabelFunctionsArgumentsAndReturnValues(PointerObjectSet & set, util::Graph & graph)
{
  size_t nextFunctionIndex = 0;
  for (auto [function, pointerObject] : set.GetFunctionMap())
  {
    JLM_ASSERT(set.GetPointerObjectKind(pointerObject) == PointerObjectKind::FunctionMemoryObject);
    const auto functionIndex = nextFunctionIndex++;
    graph.GetNode(pointerObject).AppendToLabel(util::strfmt("function", functionIndex));

    // Add labels to registers corresponding to arguments and results of the function
    for (size_t i = 0; i < function->nfctarguments(); i++)
    {
      if (auto argumentRegister = set.TryGetRegisterPointerObject(*function->fctargument(i)))
      {
        const auto label = util::strfmt("function", functionIndex, " arg", i);
        graph.GetNode(*argumentRegister).AppendToLabel(label);
      }
    }
    for (size_t i = 0; i < function->nfctresults(); i++)
    {
      if (auto resultRegister = set.TryGetRegisterPointerObject(*function->fctresult(i)->origin()))
      {
        const auto label = util::strfmt("function", functionIndex, " res", i);
        graph.GetNode(*resultRegister).AppendToLabel(label);
      }
    }
  }
}

util::Graph &
PointerObjectConstraintSet::DrawSubsetGraph(util::GraphWriter & writer) const
{
  auto & graph = writer.CreateGraph();
  graph.SetLabel("Andersen subset graph");

  CreateSubsetGraphNodes(Set_, graph);
  CreateSubsetGraphEdges(Set_, Constraints_, graph);
  LabelFunctionsArgumentsAndReturnValues(Set_, graph);

  return graph;
}

// Helper function for DoOfflineVariableSubstitution()
std::tuple<size_t, std::vector<util::HashSet<PointerObjectIndex>>, std::vector<bool>>
PointerObjectConstraintSet::CreateOvsSubsetGraph()
{
  // The index of n(v) is the index of the PointerObject v
  // The index of n(*v) is the index of v + derefNodeOffset
  const size_t derefNodeOffset = Set_.NumPointerObjects();
  const size_t totalNodeCount = Set_.NumPointerObjects() * 2;
  std::vector<util::HashSet<PointerObjectIndex>> successors(totalNodeCount);
  std::vector<bool> isDirectNode(totalNodeCount, false);

  // Initialize all registers as direct nodes
  for (auto [_, index] : Set_.GetRegisterMap())
    isDirectNode[index] = true;

  // Mark all function argument register nodes as not direct
  for (auto [lambda, _] : Set_.GetFunctionMap())
  {
    for (size_t n = 0; n < lambda->nfctarguments(); n++)
    {
      if (auto argumentPO = Set_.TryGetRegisterPointerObject(*lambda->fctargument(n)))
        isDirectNode[*argumentPO] = false;
    }
  }

  // Create the offline subset graph, and mark all registers that are not direct
  for (auto constraint : Constraints_)
  {
    if (auto * supersetConstraint = std::get_if<SupersetConstraint>(&constraint))
    {
      auto subset = Set_.GetUnificationRoot(supersetConstraint->GetSubset());
      auto superset = Set_.GetUnificationRoot(supersetConstraint->GetSuperset());

      successors[subset].Insert(superset);
      // Also add an edge for *subset -> *superset
      successors[subset + derefNodeOffset].Insert(superset + derefNodeOffset);
    }
    else if (auto * storeConstraint = std::get_if<StoreConstraint>(&constraint))
    {
      auto pointer = Set_.GetUnificationRoot(storeConstraint->GetPointer());
      auto value = Set_.GetUnificationRoot(storeConstraint->GetValue());

      // Add an edge for value -> *pointer
      successors[value].Insert(pointer + derefNodeOffset);
    }
    else if (auto * loadConstraint = std::get_if<LoadConstraint>(&constraint))
    {
      auto value = Set_.GetUnificationRoot(loadConstraint->GetValue());
      auto pointer = Set_.GetUnificationRoot(loadConstraint->GetPointer());

      // Add an edge for *pointer -> value
      successors[pointer + derefNodeOffset].Insert(value);
    }
    else if (auto * callConstraint = std::get_if<FunctionCallConstraint>(&constraint))
    {
      auto & callNode = callConstraint->GetCallNode();
      // Mark all results of function calls as non-direct nodes
      for (size_t n = 0; n < callNode.NumResults(); n++)
      {
        if (auto resultPO = Set_.TryGetRegisterPointerObject(*callNode.Result(n)))
          isDirectNode[*resultPO] = false;
      }
    }
    else
      JLM_UNREACHABLE("Unknown constraint variant");
  }

  return { totalNodeCount, std::move(successors), std::move(isDirectNode) };
}

/**
 * Part of Offline Variable Substitution, works on the OVS subset graph.
 * Takes the set of SCCs in the graph, and assigns equivalence set labels to each SCC.
 * If all predecessors of a direct SCC have the same equivalence set label, that label is used.
 * @return a vector of equivalence set labels assigned to each SCC
 * @see PointerObjectConstraintSet::IsOfflineVariableSubstitutionEnabled()
 */
static std::vector<int64_t>
AssignOvsEquivalenceSetLabels(
    std::vector<util::HashSet<PointerObjectIndex>> & successors,
    size_t numSccs,
    std::vector<size_t> & sccIndex,
    std::vector<size_t> & topologicalOrder,
    std::vector<bool> & sccHasDirectNodesOnly)
{
  // Visit all SCCs in topological order and assign equivalence set labels
  int64_t nextEquivalenceSetLabel = 0;
  const int64_t NO_EQUIVALENCE_SET_LABEL = -1;
  std::vector<int64_t> equivalenceSetLabels(numSccs, NO_EQUIVALENCE_SET_LABEL);

  // If all predecessors of a direct SCC share equivalence set label, use that label.
  const int64_t NO_PREDECESSOR_YET = -1;   // Value used when no predecessor label has been seen
  const int64_t SEVERAL_PREDECESSORS = -2; // Value used when different predecessors have been seen
  std::vector<int64_t> predecessorEquivalenceLabels(numSccs, NO_PREDECESSOR_YET);

  // Iterate over each SCC in topological order, and each node within the SCC.
  // This ensures all predecessor SCCs are known before visiting each SCC.
  for (auto node : topologicalOrder)
  {
    const auto scc = sccIndex[node];

    // If this SCC has not been visited in the topological order traversal, give it a label
    if (equivalenceSetLabels[scc] == NO_EQUIVALENCE_SET_LABEL)
    {
      // Check if the SCC is direct, and all predecessors share a single equivalence label.
      // Otherwise, give it a new unique equivalence set label.
      if (sccHasDirectNodesOnly[scc] && predecessorEquivalenceLabels[scc] != NO_PREDECESSOR_YET
          && predecessorEquivalenceLabels[scc] != SEVERAL_PREDECESSORS)
      {
        equivalenceSetLabels[scc] = predecessorEquivalenceLabels[scc];
      }
      else
      {
        equivalenceSetLabels[scc] = nextEquivalenceSetLabel++;
      }
    }

    // Inform all successors of this node about this SCC's equivalence label
    for (auto successor : successors[node].Items())
    {
      const auto successorSCC = sccIndex[successor];
      if (predecessorEquivalenceLabels[successorSCC] == SEVERAL_PREDECESSORS)
        continue;

      if (predecessorEquivalenceLabels[successorSCC] == NO_PREDECESSOR_YET)
      {
        predecessorEquivalenceLabels[successorSCC] = equivalenceSetLabels[scc];
      }
      else if (predecessorEquivalenceLabels[successorSCC] != equivalenceSetLabels[scc])
      {
        predecessorEquivalenceLabels[successorSCC] = SEVERAL_PREDECESSORS;
      }
    }
  }

  return equivalenceSetLabels;
}

size_t
PointerObjectConstraintSet::PerformOfflineVariableSubstitution()
{
  // Performing unification on direct nodes relies on all subset edges being known offline.
  // This is only safe if no more constraints are added to the node in the future.
  ConstraintSetFrozen_ = true;

  // For each PointerObject v, creates two nodes: n(v) and n(*v), and creates edges between them
  auto subsetGraph = CreateOvsSubsetGraph();
  auto totalNodeCount = std::get<0>(subsetGraph);
  auto & successors = std::get<1>(subsetGraph);
  auto & isDirectNode = std::get<2>(subsetGraph);

  auto GetSuccessors = [&](size_t node)
  {
    return successors[node].Items();
  };

  // Output vectors from Tarjan's SCC algorithm
  std::vector<size_t> sccIndex;
  std::vector<size_t> topologicalOrder;
  auto numSccs = util::FindStronglyConnectedComponents(
      totalNodeCount,
      GetSuccessors,
      sccIndex,
      topologicalOrder);

  // Find out which SCCs contain only direct nodes, as described in CreateOvsSubsetGraph()
  std::vector<bool> sccHasDirectNodesOnly(numSccs, true);
  for (size_t node = 0; node < totalNodeCount; node++)
  {
    if (!isDirectNode[node])
      sccHasDirectNodesOnly[sccIndex[node]] = false;
  }

  // Give each SCC an equivalence set label
  auto equivalenceSetLabels = AssignOvsEquivalenceSetLabels(
      successors,
      numSccs,
      sccIndex,
      topologicalOrder,
      sccHasDirectNodesOnly);

  // Finally unify all PointerObjects with equal equivalence label
  size_t numUnifications = 0;
  std::vector<std::optional<PointerObjectIndex>> unificationRoot(
      equivalenceSetLabels.size(),
      std::nullopt);

  for (PointerObjectIndex i = 0; i < Set_.NumPointerObjects(); i++)
  {
    const auto equivalenceSetLabel = equivalenceSetLabels[sccIndex[i]];

    // If other nodes with the same equivalence set label have been seen, unify it with i
    if (unificationRoot[equivalenceSetLabel])
    {
      unificationRoot[equivalenceSetLabel] =
          Set_.UnifyPointerObjects(i, *unificationRoot[equivalenceSetLabel]);
      numUnifications++;
    }
    else
      unificationRoot[equivalenceSetLabel] = i;
  }

  return numUnifications;
}

size_t
PointerObjectConstraintSet::NormalizeConstraints()
{
  // The new list of constraints, preserving the order of constraints that are not deleted.
  std::vector<ConstraintVariant> newConstraints;

  // Sets used to avoid adding duplicates of any constraints
  util::HashSet<std::pair<PointerObjectIndex, PointerObjectIndex>> addedSupersetConstraints;
  util::HashSet<std::pair<PointerObjectIndex, PointerObjectIndex>> addedStoreConstraints;
  util::HashSet<std::pair<PointerObjectIndex, PointerObjectIndex>> addedLoadConstraints;
  util::HashSet<std::pair<PointerObjectIndex, const CallNode *>> addedCallConstraints;

  for (auto constraint : Constraints_)
  {
    // Update all PointerObjectIndex fields to point to unification roots
    if (auto * supersetConstraint = std::get_if<SupersetConstraint>(&constraint))
    {
      auto supersetRoot = Set_.GetUnificationRoot(supersetConstraint->GetSuperset());
      auto subsetRoot = Set_.GetUnificationRoot(supersetConstraint->GetSubset());

      // Skip no-op constraints
      if (supersetRoot == subsetRoot)
        continue;

      if (addedSupersetConstraints.Insert({ supersetRoot, subsetRoot }))
        newConstraints.emplace_back(SupersetConstraint(supersetRoot, subsetRoot));
    }
    else if (auto * storeConstraint = std::get_if<StoreConstraint>(&constraint))
    {
      auto pointerRoot = Set_.GetUnificationRoot(storeConstraint->GetPointer());
      auto valueRoot = Set_.GetUnificationRoot(storeConstraint->GetValue());

      if (addedStoreConstraints.Insert({ pointerRoot, valueRoot }))
        newConstraints.emplace_back(StoreConstraint(pointerRoot, valueRoot));
    }
    else if (auto * loadConstraint = std::get_if<LoadConstraint>(&constraint))
    {
      auto valueRoot = Set_.GetUnificationRoot(loadConstraint->GetValue());
      auto pointerRoot = Set_.GetUnificationRoot(loadConstraint->GetPointer());

      if (addedLoadConstraints.Insert({ pointerRoot, valueRoot }))
        newConstraints.emplace_back(LoadConstraint(valueRoot, pointerRoot));
    }
    else if (auto * functionCallConstraint = std::get_if<FunctionCallConstraint>(&constraint))
    {
      auto pointerRoot = Set_.GetUnificationRoot(functionCallConstraint->GetPointer());
      auto & callNode = functionCallConstraint->GetCallNode();

      if (addedCallConstraints.Insert({ pointerRoot, &callNode }))
        newConstraints.emplace_back(FunctionCallConstraint(pointerRoot, callNode));
    }
    else
      JLM_UNREACHABLE("Unknown Constraint variant");
  }

  size_t reduction = Constraints_.size() - newConstraints.size();
  Constraints_ = std::move(newConstraints);
  return reduction;
}

template<bool EnableOnlineCycleDetection>
PointerObjectConstraintSet::WorklistStatistics
PointerObjectConstraintSet::SolveUsingWorklist()
{
  WorklistStatistics statistics;

  // Create auxiliary subset graph.
  // All edges must have their tail be a unification root.
  // If supersetEdges[x] contains y, (x -> y), that means P(y) supseteq P(x)
  std::vector<util::HashSet<PointerObjectIndex>> supersetEdges(Set_.NumPointerObjects());

  // Create quick lookup tables for Load, Store and function call constraints.
  // Lookup is indexed by the constraint's pointer
  // The constraints need to be added to the unification root, as only unification roots
  // are allowed on the worklist.
  std::vector<util::HashSet<PointerObjectIndex>> storeConstraints(Set_.NumPointerObjects());
  std::vector<util::HashSet<PointerObjectIndex>> loadConstraints(Set_.NumPointerObjects());
  std::vector<util::HashSet<const jlm::llvm::CallNode *>> callConstraints(Set_.NumPointerObjects());

  for (const auto & constraint : Constraints_)
  {
    if (const auto * ssConstraint = std::get_if<SupersetConstraint>(&constraint))
    {
      // Superset constraints become edges in the subset graph
      // When initializing the set of superset edges, normalize them as well
      auto superset = Set_.GetUnificationRoot(ssConstraint->GetSuperset());
      auto subset = Set_.GetUnificationRoot(ssConstraint->GetSubset());

      if (superset != subset) // Ignore self-edges
        supersetEdges[subset].Insert(superset);
    }
    else if (const auto * storeConstraint = std::get_if<StoreConstraint>(&constraint))
    {
      auto pointer = Set_.GetUnificationRoot(storeConstraint->GetPointer());
      auto value = Set_.GetUnificationRoot(storeConstraint->GetValue());

      storeConstraints[pointer].Insert(value);
    }
    else if (const auto * loadConstraint = std::get_if<LoadConstraint>(&constraint))
    {
      auto pointer = Set_.GetUnificationRoot(loadConstraint->GetPointer());
      auto value = Set_.GetUnificationRoot(loadConstraint->GetValue());

      loadConstraints[pointer].Insert(value);
    }
    else if (const auto * callConstraint = std::get_if<FunctionCallConstraint>(&constraint))
    {
      auto pointer = Set_.GetUnificationRoot(callConstraint->GetPointer());
      const auto & callNode = callConstraint->GetCallNode();

      callConstraints[pointer].Insert(&callNode);
    }
  }

  // Performs unification safely while the worklist algorithm is running.
  // Ensures all constraints end up being owned by the root.
  // It does NOT redirect constraints owned by other nodes, referencing a or b.
  // If a and b already belong to the same unification root, this is a no-op.
  // This operation does not add the unification result to the worklist.
  // Returns the root of the new unification, or the existing root if a and b were already unified.
  const auto UnifyPointerObjects = [&](PointerObjectIndex a,
                                       PointerObjectIndex b) -> PointerObjectIndex
  {
    const auto aRoot = Set_.GetUnificationRoot(a);
    const auto bRoot = Set_.GetUnificationRoot(b);

    if (aRoot == bRoot)
      return aRoot;

    const auto root = Set_.UnifyPointerObjects(aRoot, bRoot);
    const auto nonRoot = aRoot + bRoot - root;

    // Move constraints owned by the non-root to the root
    supersetEdges[root].UnionWith(supersetEdges[nonRoot]);
    supersetEdges[nonRoot].Clear();
    // Try to avoid self-edges, but indirect self-edges can still exist
    supersetEdges[root].Remove(root);

    storeConstraints[root].UnionWith(storeConstraints[nonRoot]);
    storeConstraints[nonRoot].Clear();

    loadConstraints[root].UnionWith(loadConstraints[nonRoot]);
    loadConstraints[nonRoot].Clear();

    callConstraints[root].UnionWith(callConstraints[nonRoot]);
    callConstraints[nonRoot].Clear();

    return root;
  };

  // Online Cycle Detection maintains a topological ordering of all unification roots.
  // Online Cycle Detection can not be combined with other cycle detection schemes,
  // but that is OK, since OCD finds every cycle.

  // Invariant:
  // OCD_ObjectToTopoOrder[PO] is smaller than all successors of PO.
  // OCD_ObjectToTopoOrder[PO] = -1 iff PO is not a unification root.
  std::vector<int64_t> OCD_ObjectToTopoOrder;
  // OCD_TopoOrderToObject is the inverse to OCD_ObjectToTopoOrder
  // OCD_TopoOrderToObject[topo] = -1 iff no PointerObject has the position
  std::vector<int64_t> OCD_TopoOrderToObject;
  if constexpr (EnableOnlineCycleDetection)
  {
    // Initialize Online Cycle Detection using a full topological sort of the nodes
    OCD_ObjectToTopoOrder.resize(Set_.NumPointerObjects(), -1);

    // At this point, all subsetEdges are between unification roots only
    // Use TarjanSCC to find our starting topological ordering
    std::vector<size_t> sccIndex;
    std::vector<size_t> topologicalOrder;
    const auto GetSuccessor = [&](size_t it)
    {
      return supersetEdges[it].Items();
    };
    util::FindStronglyConnectedComponents(
        Set_.NumPointerObjects(),
        GetSuccessor,
        sccIndex,
        topologicalOrder);

    // Go through the topological ordering and add all unification roots to OCD_ObjectToTopoOrder
    // Also, if we find any new SCCs while doing this, perform unification right now
    for (size_t i = 0; i < topologicalOrder.size(); i++)
    {
      PointerObjectIndex node = topologicalOrder[i];
      if (!Set_.IsUnificationRoot(node))
        continue; // We only care about unification roots

      // If this root belongs to the same scc as the next root, they should be unified
      if (i + 1 < topologicalOrder.size() && sccIndex[node] == sccIndex[topologicalOrder[i + 1]])
      {
        // We know that the SCC consists of only roots, since supersetEdges only contains roots
        JLM_ASSERT(Set_.IsUnificationRoot(topologicalOrder[i + 1]));
        // Make the next object the root, to keep the unification going
        topologicalOrder[i + 1] = UnifyPointerObjects(node, topologicalOrder[i + 1]);
      }
      else
      {
        // Add this root to the next index in the topological order
        OCD_ObjectToTopoOrder[node] = OCD_TopoOrderToObject.size();
        OCD_TopoOrderToObject.push_back(node);
      }
    }
  }

  const auto OCD_ValidateTopologicalOrder = [&]()
  {
    for (PointerObjectIndex node = 0; node < Set_.NumPointerObjects(); node++)
    {
      // Non-unification roots should not have a place in the topological order
      if (!Set_.IsUnificationRoot(node))
      {
        JLM_ASSERT(OCD_ObjectToTopoOrder[node] == -1);
        continue;
      }

      // Ensure we have a position in the topological order
      const auto topo = OCD_ObjectToTopoOrder[node];
      JLM_ASSERT(topo != -1 && OCD_TopoOrderToObject[topo] == node);

      // Ensure all outgoing edges go to unifications with higher topological index
      for (auto successor : supersetEdges[node].Items())
      {
        const auto successorRoot = Set_.GetUnificationRoot(successor);
        if (successorRoot == node) // Ignore self-edges
          continue;
        JLM_ASSERT(OCD_ObjectToTopoOrder[successorRoot] != -1);
        JLM_ASSERT(OCD_ObjectToTopoOrder[successorRoot] > topo);
      }
    }

    // Ensure all back-references are correct
    for (size_t i = 0; i < OCD_TopoOrderToObject.size(); i++)
    {
      if (OCD_TopoOrderToObject[i] == -1)
        continue;
      size_t backReference = OCD_ObjectToTopoOrder[OCD_TopoOrderToObject[i]];
      JLM_ASSERT(backReference == i);
    }
  };

  // Data structures used by Online Cycle Detection to store state during DFS passes
  // Stack used for dfs. The boolean is true iff the node is being visited on the way back.
  // Note: a node can be added to this stack many times, but only once with second=true!
  std::stack<std::pair<PointerObjectIndex, bool>> OCD_DFS_stack;
  // Nodes are added to this set when they are actually visited.
  util::HashSet<PointerObjectIndex> OCD_DFS_nodesVisited;
  // Nodes that are part of the discovered cycle (reachable from superset, can reach subset)
  // If a cycle is detected, subset and superset will both be in this list
  util::HashSet<PointerObjectIndex> OCD_DFS_cycleNodes;
  // List used to store the nodes that should come after the subset in the new topological order
  std::vector<PointerObjectIndex> OCD_supersetAndBeyond;

  // Call this function after adding a superset edge subset -> superset.
  // Both must be unification roots.
  // If subset has a higher topological index than superset, the topological order is re-arranged.
  // If a cycle is detected, then it will be unified away, and the unification root is returned.
  // Otherwise, nullopt is returned.
  const auto OCD_MaintainTopologicalOrder =
      [&](PointerObjectIndex subset,
          PointerObjectIndex superset) -> std::optional<PointerObjectIndex>
  {
    JLM_ASSERT(Set_.IsUnificationRoot(subset) && Set_.IsUnificationRoot(superset));
    JLM_ASSERT(OCD_ObjectToTopoOrder[subset] != -1 && OCD_ObjectToTopoOrder[superset] != -1);

    // Adding the simple edge subset -> superset does not break the invariant
    if (OCD_ObjectToTopoOrder[subset] <= OCD_ObjectToTopoOrder[superset])
      return std::nullopt;

    // Otherwise, we need to do reordering in this range to fix the invariant
    const auto lowerTopo = OCD_ObjectToTopoOrder[superset];
    const auto upperTopo = OCD_ObjectToTopoOrder[subset];

    // Perform DFS to find all roots reachable from superset
    // We only care about nodes where with its topo index <= upperTopo
    // These nodes will all need to be moved after subset in the new topological order
    JLM_ASSERT(OCD_DFS_stack.empty());
    // All nodes that have been pushed to the dfs stack
    OCD_DFS_nodesVisited.Clear();
    // All nodes that could reach subset and thus are part of a subset -> superset -> subset cycle
    OCD_DFS_cycleNodes.Clear();

    // Start DFS from the superset
    OCD_DFS_stack.emplace(superset, false);

    while (!OCD_DFS_stack.empty())
    {
      const auto node = OCD_DFS_stack.top().first;
      const bool firstVisit = !OCD_DFS_stack.top().second;
      OCD_DFS_stack.pop();
      JLM_ASSERT(Set_.IsUnificationRoot(node));

      if (firstVisit)
      {
        // If this node has already been visited, skip it
        if (!OCD_DFS_nodesVisited.Insert(node))
          continue;

        // Push node again to visit it a second time on the way back
        OCD_DFS_stack.emplace(node, true);

        // Push all non-pushed successors with topo within [lowerTopo, upperTopo]
        for (auto successor : supersetEdges[node].Items())
        {
          auto successorParent = Set_.GetUnificationRoot(successor);

          // Only push nodes that have yet to be visited
          if (OCD_DFS_nodesVisited.Contains(successorParent))
            continue;

          // Ensure that the topological order invariants are satisfied
          JLM_ASSERT(OCD_ObjectToTopoOrder[successorParent] != -1);
          JLM_ASSERT(OCD_ObjectToTopoOrder[successorParent] > OCD_ObjectToTopoOrder[node]);

          // Only care about nodes within the topological range currently being rearranged
          const auto topo = OCD_ObjectToTopoOrder[successorParent];
          if (topo < lowerTopo || topo > upperTopo)
            continue;

          OCD_DFS_stack.emplace(successorParent, false);
        }
      }
      else
      {
        // Node is being visited for the second time, on the way back in the dfs
        // If this node is the subset, there is a cycle
        if (node == subset)
        {
          OCD_DFS_cycleNodes.Insert(node);
          continue;
        }

        // Check if any of node's successors reach subset
        for (auto successor : supersetEdges[node].Items())
        {
          auto successorParent = Set_.GetUnificationRoot(successor);
          if (OCD_DFS_cycleNodes.Contains(successorParent))
          {
            OCD_DFS_cycleNodes.Insert(node);
            break;
          }
        }
      }
    }

    OCD_supersetAndBeyond.clear();

    // The root of the unified cycle, if any
    std::optional<PointerObjectIndex> optUnificationRoot = std::nullopt;
    if (!OCD_DFS_cycleNodes.IsEmpty())
    {
      // If there is a cycle, both the subset and superset must be included
      JLM_ASSERT(OCD_DFS_cycleNodes.Contains(subset));
      JLM_ASSERT(OCD_DFS_cycleNodes.Contains(superset));

      // Merge all entries on the merge list
      for (const auto node : OCD_DFS_cycleNodes.Items())
      {
        // Remove node from the topological order, only the final merge result belongs there
        OCD_ObjectToTopoOrder[node] = -1;
        if (optUnificationRoot)
          optUnificationRoot = UnifyPointerObjects(*optUnificationRoot, node);
        else
          optUnificationRoot = node;
      }
      // After the nodes not found during the dfs, the merged node should be next, topologically
      OCD_supersetAndBeyond.push_back(*optUnificationRoot);
    }

    // Now go through the topological order from lowerTopo to upperTopo.
    // All nodes not visited by the DFS are compacted to the left,
    // All other nodes are stored in order in the supersetAndBeyond list
    // Nodes that are part of the cycle, if any, are ignored
    int64_t nextTopologicalIndex = lowerTopo;
    for (int64_t i = lowerTopo; i <= upperTopo; i++)
    {
      // Skip all topological indices that do not contain a node
      if (OCD_TopoOrderToObject[i] == -1)
        continue;

      PointerObjectIndex node = OCD_TopoOrderToObject[i];
      if (OCD_DFS_cycleNodes.Contains(node))
        continue;

      JLM_ASSERT(OCD_ObjectToTopoOrder[node] == i);

      if (OCD_DFS_nodesVisited.Contains(node))
      {
        OCD_supersetAndBeyond.push_back(node);
        continue;
      }

      // Add node to its new position
      OCD_ObjectToTopoOrder[node] = nextTopologicalIndex;
      OCD_TopoOrderToObject[nextTopologicalIndex] = node;
      nextTopologicalIndex++;
    }

    // Next, add all elements from OCD_supersetAndBeyond
    for (auto node : OCD_supersetAndBeyond)
    {
      JLM_ASSERT(Set_.IsUnificationRoot(node));

      OCD_ObjectToTopoOrder[node] = nextTopologicalIndex;
      OCD_TopoOrderToObject[nextTopologicalIndex] = node;
      nextTopologicalIndex++;
    }

    // Any leftover positions in the topological order should now become unoccupied
    while (nextTopologicalIndex <= upperTopo)
    {
      OCD_TopoOrderToObject[nextTopologicalIndex] = -1;
      nextTopologicalIndex++;
    }

    OCD_ValidateTopologicalOrder();

    // return the root of the unification if a cycle was detected, otherwise nullopt
    return optUnificationRoot;
  };

  // The worklist, initialized with every unification root
  util::LrfWorklist<PointerObjectIndex> worklist;
  for (PointerObjectIndex i = 0; i < Set_.NumPointerObjects(); i++)
  {
    if (Set_.IsUnificationRoot(i))
      worklist.PushWorkItem(i);
  }

  // Helper function for adding superset edges, propagating everything currently in the subset.
  // The superset's root is added to the worklist if its points-to set or flags are changed.
  const auto AddSupersetEdge = [&](PointerObjectIndex superset, PointerObjectIndex subset)
  {
    superset = Set_.GetUnificationRoot(superset);
    subset = Set_.GetUnificationRoot(subset);

    // If this is a self-edge, ignore
    if (superset == subset)
      return;

    // If the edge already exists, ignore
    if (!supersetEdges[subset].Insert(superset))
      return;

    // The edge is now added. If OCD is enabled, check if it broke the topological order, and fix it
    if constexpr (EnableOnlineCycleDetection)
    {
      // If a cycle is detected, this function eliminates it by unifying, and returns the root
      const auto optUnificationRoot = OCD_MaintainTopologicalOrder(subset, superset);
      if (optUnificationRoot)
      {
        worklist.PushWorkItem(*optUnificationRoot);
        return;
      }
    }

    // A new edge was added, propagate points to-sets. If the superset changes, add to the worklist
    if (Set_.MakePointsToSetSuperset(superset, subset))
      worklist.PushWorkItem(superset);
  };

  // A temporary place to store new subset edges, to avoid modifying sets while they are iterated
  util::HashSet<std::pair<PointerObjectIndex, PointerObjectIndex>> newSupersetEdges;
  const auto QueueNewSupersetEdge = [&](PointerObjectIndex superset, PointerObjectIndex subset)
  {
    superset = Set_.GetUnificationRoot(superset);
    subset = Set_.GetUnificationRoot(subset);
    if (supersetEdges[subset].Contains(superset))
      return;
    newSupersetEdges.Insert({ superset, subset });
  };
  const auto FlushNewSupersetEdges = [&]()
  {
    for (auto [superset, subset] : newSupersetEdges.Items())
      AddSupersetEdge(superset, subset);
    newSupersetEdges.Clear();
  };

  // Helper function for marking a PointerObject such that all its pointees will escape
  const auto MarkAsPointeesEscaping = [&](PointerObjectIndex index)
  {
    index = Set_.GetUnificationRoot(index);
    if (Set_.MarkAsPointeesEscaping(index))
      worklist.PushWorkItem(index);
  };

  // Helper function for flagging a pointer as pointing to external. Adds to the worklist if changed
  const auto MarkAsPointsToExternal = [&](PointerObjectIndex index)
  {
    index = Set_.GetUnificationRoot(index);
    if (Set_.MarkAsPointingToExternal(index))
      worklist.PushWorkItem(index);
  };

  // Ensure that all functions that have already escaped have informed their arguments and results
  // The worklist will only inform functions if their HasEscaped flag changes
  EscapedFunctionConstraint::PropagateEscapedFunctionsDirectly(Set_);

  // The main work item handler. A work item can be in the worklist for the following reasons:
  // - It has never been fired
  // - It has pointees added since the last time it was fired
  // - It has been marked as pointing to external since last time it was fired
  // - It has been marked as escaping all pointees since last time it was fired
  // - It is the unification root of a new unification
  // Work items should be unification roots. If a work item is not a root when popped, it is skipped
  const auto HandleWorkItem = [&](PointerObjectIndex node)
  {
    statistics.NumWorkItemsPopped++;

    // Skip visiting unification roots.
    // All unification operations are responsible for adding the new root to the worklist if needed
    if (!Set_.IsUnificationRoot(node))
      return;

    // Stores on the form *n = value.
    for (const auto value : storeConstraints[node].Items())
    {
      // This loop ensures *P(n) supseteq P(value)
      for (const auto pointee : Set_.GetPointsToSet(node).Items())
        QueueNewSupersetEdge(pointee, value);

      // If P(n) contains "external", the contents of the written value escapes
      if (Set_.IsPointingToExternal(node))
        MarkAsPointeesEscaping(value);
    }

    // Loads on the form value = *n.
    for (const auto value : loadConstraints[node].Items())
    {
      // This loop ensures P(value) supseteq *P(n)
      for (const auto pointee : Set_.GetPointsToSet(node).Items())
        QueueNewSupersetEdge(value, pointee);

      // If P(n) contains "external", the loaded value may also point to external
      if (Set_.IsPointingToExternal(node))
        MarkAsPointsToExternal(value);
    }

    // Function calls on the form (*n)()
    for (const auto callNode : callConstraints[node].Items())
    {
      // Connect the inputs and outputs of the callNode to every possible function pointee
      for (const auto pointee : Set_.GetPointsToSet(node).Items())
      {
        const auto kind = Set_.GetPointerObjectKind(pointee);
        if (kind == PointerObjectKind::ImportMemoryObject)
          HandleCallingImportedFunction(
              Set_,
              *callNode,
              pointee,
              MarkAsPointeesEscaping,
              MarkAsPointsToExternal);
        else if (kind == PointerObjectKind::FunctionMemoryObject)
          HandleCallingLambdaFunction(Set_, *callNode, pointee, QueueNewSupersetEdge);
      }

      // If P(n) contains "external", handle calling external functions
      if (Set_.IsPointingToExternal(node))
        HandleCallingExternalFunction(
            Set_,
            *callNode,
            MarkAsPointeesEscaping,
            MarkAsPointsToExternal);
    }

    // Propagate P(n) along all edges n -> superset
    for (const auto superset : supersetEdges[node].Items())
    {
      // FIXME: replace supersets by their unification root, to remove duplicate edges
      const auto supersetParent = Set_.GetUnificationRoot(superset);
      if (Set_.MakePointsToSetSuperset(supersetParent, node))
        worklist.PushWorkItem(supersetParent);
    }

    // If n is marked as PointeesEscaping, add the escaped flag to all pointees
    if (Set_.HasPointeesEscaping(node))
    {
      for (const auto pointee : Set_.GetPointsToSet(node).Items())
      {
        const auto pointeeRoot = Set_.GetUnificationRoot(pointee);
        const bool prevPointeesEscaping = Set_.HasPointeesEscaping(pointeeRoot);

        // Mark the pointee itself as escaped, not the pointee's unifiction root!
        if (!Set_.MarkAsEscaped(pointee))
          continue;

        // If the PointerObject we just marked as escaped is a function, inform it about escaping
        if (Set_.GetPointerObjectKind(pointee) == PointerObjectKind::FunctionMemoryObject)
          HandleEscapedFunction(Set_, pointee, MarkAsPointeesEscaping, MarkAsPointsToExternal);

        // If the pointee's unification root previously didn't have the PointeesEscaping flag,
        // add the unification root to the worklist
        if (!prevPointeesEscaping)
        {
          JLM_ASSERT(Set_.HasPointeesEscaping(pointeeRoot));
          worklist.PushWorkItem(pointeeRoot);
        }
      }
    }

    // Add all new superset edges, which also propagates points-to sets immediately
    // and possibly performs unifications to eliminate cycles.
    // Any unified nodes, or nodes with updated points-to sets, are added to the worklist.
    FlushNewSupersetEdges();
  };

  while (worklist.HasMoreWorkItems())
    HandleWorkItem(worklist.PopWorkItem());

  return statistics;
}

// Explicit instantiation of all versions of SolveUsingWorklist
template PointerObjectConstraintSet::WorklistStatistics
PointerObjectConstraintSet::SolveUsingWorklist<false>();
template PointerObjectConstraintSet::WorklistStatistics
PointerObjectConstraintSet::SolveUsingWorklist<true>();

size_t
PointerObjectConstraintSet::SolveNaively()
{
  size_t numIterations = 0;

  // Keep applying constraints until no sets are modified
  bool modified = true;

  while (modified)
  {
    numIterations++;
    modified = false;

    for (auto & constraint : Constraints_)
    {
      std::visit(
          [&](auto & constraint)
          {
            modified |= constraint.ApplyDirectly(Set_);
          },
          constraint);
    }

    modified |= EscapeFlagConstraint::PropagateEscapedFlagsDirectly(Set_);
    modified |= EscapedFunctionConstraint::PropagateEscapedFunctionsDirectly(Set_);
  }

  return numIterations;
}

std::pair<std::unique_ptr<PointerObjectSet>, std::unique_ptr<PointerObjectConstraintSet>>
PointerObjectConstraintSet::Clone() const
{
  auto setClone = Set_.Clone();
  auto constraintClone = std::make_unique<PointerObjectConstraintSet>(*setClone);
  for (auto constraint : Constraints_)
    constraintClone->AddConstraint(constraint);
  constraintClone->ConstraintSetFrozen_ = ConstraintSetFrozen_;
  return std::make_pair(std::move(setClone), std::move(constraintClone));
}

} // namespace jlm::llvm::aa<|MERGE_RESOLUTION|>--- conflicted
+++ resolved
@@ -720,11 +720,7 @@
 }
 
 bool
-<<<<<<< HEAD
-PointerObjectConstraintSet::IsFrozen() const
-=======
 PointerObjectConstraintSet::IsFrozen() const noexcept
->>>>>>> cbdf77d6
 {
   return ConstraintSetFrozen_;
 }
@@ -854,21 +850,6 @@
 
   // Associate PointerObjects nodes with their associated RVSDG nodes / outputs
   for (auto [allocaNode, index] : set.GetAllocaMap())
-<<<<<<< HEAD
-    graph.GetNode(index).SetAttributeObject("rvsdgAlloca", allocaNode);
-
-  for (auto [mallocNode, index] : set.GetMallocMap())
-    graph.GetNode(index).SetAttributeObject("rvsdgMalloc", mallocNode);
-
-  for (auto [deltaNode, index] : set.GetGlobalMap())
-    graph.GetNode(index).SetAttributeObject("rvsdgDelta", deltaNode);
-
-  for (auto [lambdaNode, index] : set.GetFunctionMap())
-    graph.GetNode(index).SetAttributeObject("rvsdgLambda", lambdaNode);
-
-  for (auto [importArgument, index] : set.GetImportMap())
-    graph.GetNode(index).SetAttributeObject("rvsdgImport", importArgument);
-=======
     graph.GetNode(index).SetAttributeObject("rvsdgAlloca", *allocaNode);
 
   for (auto [mallocNode, index] : set.GetMallocMap())
@@ -882,18 +863,13 @@
 
   for (auto [importArgument, index] : set.GetImportMap())
     graph.GetNode(index).SetAttributeObject("rvsdgImport", *importArgument);
->>>>>>> cbdf77d6
 
   // Multiple registers can be associated with the same register PointerObject, so add a suffix
   std::unordered_map<PointerObjectIndex, size_t> associationSuffix;
   for (auto [rvsdgOutput, index] : set.GetRegisterMap())
   {
     auto suffix = associationSuffix[index]++;
-<<<<<<< HEAD
-    graph.GetNode(index).SetAttributeObject(util::strfmt("rvsdgOutput", suffix), rvsdgOutput);
-=======
     graph.GetNode(index).SetAttributeObject(util::strfmt("rvsdgOutput", suffix), *rvsdgOutput);
->>>>>>> cbdf77d6
   }
 }
 
