/*
 * Copyright 2023, 2024 Håvard Krogstie <krogstie.havard@gmail.com>
 * See COPYING for terms of redistribution.
 */

#ifndef JLM_LLVM_OPT_ALIAS_ANALYSES_ANDERSEN_HPP
#define JLM_LLVM_OPT_ALIAS_ANALYSES_ANDERSEN_HPP

#include <jlm/llvm/ir/operators.hpp>
#include <jlm/llvm/ir/RvsdgModule.hpp>
#include <jlm/llvm/opt/alias-analyses/AliasAnalysis.hpp>
#include <jlm/llvm/opt/alias-analyses/PointerObjectSet.hpp>
#include <jlm/rvsdg/gamma.hpp>
#include <jlm/rvsdg/theta.hpp>

namespace jlm::llvm::aa
{

/**
 * class implementing Andersen's set constraint based pointer analysis, based on the Ph.D. thesis
 * Lars Ole Andersen - Program Analysis and Specialization for the C Programming Language
 * The analysis is inter-procedural, field-insensitive, context-insensitive,
 * flow-insensitive, and uses a static heap model.
 */
class Andersen final : public AliasAnalysis
{
  class Statistics;

public:
  /**
   * Environment variable that when set, triggers analyzing the program with every single
   * valid combination of Configuration flags.
   */
<<<<<<< HEAD
  static inline const char * const ENV_COMPARE_SOLVE_NAIVE = "JLM_ANDERSEN_COMPARE_SOLVE_NAIVE";
=======
  static inline const char * const ENV_TEST_ALL_CONFIGS = "JLM_ANDERSEN_TEST_ALL_CONFIGS";

  /**
   * Environment variable that will trigger double checking of the analysis.
   * If ENV_TEST_ALL_CONFIGS is set, the output is double checked against them all.
   * Otherwise, the output is double checked only against the default naive solver.
   */
  static inline const char * const ENV_DOUBLE_CHECK = "JLM_ANDERSEN_DOUBLE_CHECK";
>>>>>>> 24633f44

  /**
   * Environment variable that will trigger dumping the subset graph before and after solving.
   */
  static inline const char * const ENV_DUMP_SUBSET_GRAPH = "JLM_ANDERSEN_DUMP_SUBSET_GRAPH";
<<<<<<< HEAD

  /**
   * Environment variable for overriding the default configuration.
   * The variable should something look like
   * "+OVS +Normalize -OnlineCD Solver=Worklist WLPolicy=LRF"
   */
  static inline const char * const ENV_CONFIG_OVERRIDE = "JLM_ANDERSEN_CONFIG_OVERRIDE";
  static inline const char * const CONFIG_OVS_ON = "+OVS";
  static inline const char * const CONFIG_OVS_OFF = "-OVS";
  static inline const char * const CONFIG_NORMALIZE_ON = "+Normalize";
  static inline const char * const CONFIG_NORMALIZE_OFF = "-Normalize";
  static inline const char * const CONFIG_SOLVER_WL = "Solver=Worklist";
  static inline const char * const CONFIG_SOLVER_NAIVE = "Solver=Naive";
  static inline const char * const CONFIG_WL_POLICY_LRF = "WLPolicy=LRF";
  static inline const char * const CONFIG_WL_POLICY_FIFO = "WLPolicy=FIFO";
  static inline const char * const CONFIG_WL_POLICY_LIFO = "WLPolicy=LIFO";
  static inline const char * const CONFIG_ONLINE_CYCLE_DETECTION_ON = "+OnlineCD";
  static inline const char * const CONFIG_ONLINE_CYCLE_DETECTION_OFF = "-OnlineCD";
=======
>>>>>>> 24633f44

  /**
   * class for configuring the Andersen pass, such as what solver to use.
   */
  class Configuration
  {
  private:
    Configuration() = default;

  public:
    enum class Solver
    {
      Naive,
      Worklist
    };

<<<<<<< HEAD
    enum class WorklistSolverPolicy
    {
      LRF,
      FIFO,
      LIFO,
      None // Using the worklist solver without a policy is an error
    };

    [[nodiscard]] bool
    operator==(const Configuration & other) const
    {
      return EnableOfflineVariableSubstitution_ == other.EnableOfflineVariableSubstitution_
          && EnableOfflineConstraintNormalization_ == other.EnableOfflineConstraintNormalization_
          && Solver_ == other.Solver_
          && WorklistSolverPolicy_ == other.WorklistSolverPolicy_;
    }

    [[nodiscard]] bool
    operator!=(const Configuration & other) const
    {
      return !operator==(other);
    }

=======
>>>>>>> 24633f44
    /**
     * Sets which solver algorithm to use.
     * Not all solvers are compatible with all online techniques.
     */
    void
    SetSolver(Solver solver) noexcept
    {
      Solver_ = solver;
    }

    [[nodiscard]] Solver
    GetSolver() const noexcept
    {
      return Solver_;
    }

    void
    SetWorklistSolverPolicy(WorklistSolverPolicy policy)
    {
      WorklistSolverPolicy_ = policy;
    }

    [[nodiscard]] WorklistSolverPolicy
    GetWorklistSoliverPolicy() const noexcept
    {
      return WorklistSolverPolicy_;
    }

    /**
     * Sets which policy to be used by the worklist.
     * Only applies to the worklist solver.
     */
    void
    SetWorklistSolverPolicy(PointerObjectConstraintSet::WorklistSolverPolicy policy) noexcept
    {
      WorklistSolverPolicy_ = policy;
    }

    [[nodiscard]] PointerObjectConstraintSet::WorklistSolverPolicy
    GetWorklistSoliverPolicy() const noexcept
    {
      return WorklistSolverPolicy_;
    }

    /**
     * Enables or disables the use of offline variable substitution to pre-process
     * the constraint set before applying the solving algorithm.
     * The substitution only performs constraint variable unification,
     * which may create opportunities for constraint normalization.
     */
    void
    EnableOfflineVariableSubstitution(bool enable) noexcept
    {
      EnableOfflineVariableSubstitution_ = enable;
    }

    [[nodiscard]] bool
    IsOfflineVariableSubstitutionEnabled() const noexcept
    {
      return EnableOfflineVariableSubstitution_;
    }

    /**
     * Enables or disables offline constraint normalization.
     * If enabled, it is the last step in offline processing.
     * @see PointerObjectConstraintSet::NormalizeConstraints()
     */
    void
    EnableOfflineConstraintNormalization(bool enable) noexcept
    {
      EnableOfflineConstraintNormalization_ = enable;
    }

    [[nodiscard]] bool
    IsOfflineConstraintNormalizationEnabled() const noexcept
    {
      return EnableOfflineConstraintNormalization_;
    }

    /**
<<<<<<< HEAD
     * Enables or disables online cycle detection in the Worklist solver, as described by.
     * Ignored by all other solvers, and by the topological worklist policy.
     * Pearce, 2003: "Online cycle detection and difference propagation for pointer analysis"
     */
    void
    EnableOnlineCycleDetection(bool enable)
    {
      EnableOnlineCycleDetection_ = enable;
=======
     * Enables or disables online cycle detection in the Worklist solver, as described by
     *   Pearce, 2003: "Online cycle detection and difference propagation for pointer analysis"
     * It detects all cycles, so it can not be combined with other cycle detection techniques.
     */
    void
    EnableOnlineCycleDetection(bool enable) noexcept
    {
      EnableOnlineCycleDetection_ = enable;
    }

    [[nodiscard]] bool
    IsOnlineCycleDetectionEnabled() const noexcept
    {
      return EnableOnlineCycleDetection_;
    }

    /**
     * Enables or disables hybrid cycle detection in the Worklist solver, as described by
     *   Hardekopf and Lin, 2007: "The Ant & the Grasshopper"
     * It detects some cycles, so it can not be combined with techniques that find all cycles.
     */
    void
    EnableHybridCycleDetection(bool enable) noexcept
    {
      EnableHybridCycleDetection_ = enable;
    }

    [[nodiscard]] bool
    IsHybridCycleDetectionEnabled() const noexcept
    {
      return EnableHybridCycleDetection_;
    }

    /**
     * Enables or disables lazy cycle detection in the Worklist solver, as described by
     *   Hardekopf and Lin, 2007: "The Ant & the Grasshopper"
     * It detects some cycles, so it can not be combined with techniques that find all cycles.
     */
    void
    EnableLazyCycleDetection(bool enable) noexcept
    {
      EnableLazyCycleDetection_ = enable;
    }

    [[nodiscard]] bool
    IsLazyCycleDetectionEnabled() const noexcept
    {
      return EnableLazyCycleDetection_;
    }

    /**
     * Enables or disables difference propagation in the Worklist solver, as described by
     *   Pearce, 2003: "Online cycle detection and difference propagation for pointer analysis"
     * Only used by the worklist solver.
     */
    void
    EnableDifferencePropagation(bool enable) noexcept
    {
      EnableDifferencePropagation_ = enable;
    }

    [[nodiscard]] bool
    IsDifferencePropagationEnabled() const noexcept
    {
      return EnableDifferencePropagation_;
    }

    [[nodiscard]] std::string
    ToString() const;

    /**
     * @return the default configuration
     */
    static Configuration
    DefaultConfiguration()
    {
      Configuration config;
      config.EnableOfflineVariableSubstitution(true);
      // Constraints are normalized inside the Worklist's representation either way
      config.EnableOfflineConstraintNormalization(false);
      config.SetSolver(Solver::Worklist);
      config.SetWorklistSolverPolicy(
          PointerObjectConstraintSet::WorklistSolverPolicy::LeastRecentlyFired);
      config.EnableOnlineCycleDetection(false);
      config.EnableHybridCycleDetection(true);
      config.EnableLazyCycleDetection(true);
      config.EnableDifferencePropagation(true);
      return config;
>>>>>>> 24633f44
    }

    [[nodiscard]] bool
    IsOnlineCycleDetectionEnabled() const noexcept
    {
      return EnableOnlineCycleDetection_;
    }

    /**
     * Creates the default Andersen constraint set solver configuration
     * @return the solver configuration
     */
    [[nodiscard]] static Configuration
    DefaultConfiguration();

    /**
     * Creates a solver configuration using the naive solver,
     * with all offline and online speedup techniques disabled.
     * @return the solver configuration
     */
    [[nodiscard]] static Configuration
    NaiveSolverConfiguration() noexcept
    {
<<<<<<< HEAD
      auto config = Configuration();
      config.EnableOfflineVariableSubstitution(false);
      config.EnableOfflineConstraintNormalization(false);
      config.SetSolver(Solver::Naive);
      config.SetWorklistSolverPolicy(WorklistSolverPolicy::None);
      config.EnableOnlineCycleDetection(false);
=======
      Configuration config;
      config.EnableOfflineVariableSubstitution(false);
      config.EnableOfflineConstraintNormalization(false);
      config.SetSolver(Solver::Naive);
>>>>>>> 24633f44
      return config;
    }

    /**
     * @return a list containing all possible Configurations,
     * avoiding useless combinations of techniques.
     */
    [[nodiscard]] static std::vector<Configuration>
    GetAllConfigurations();

  private:
<<<<<<< HEAD
    bool EnableOfflineVariableSubstitution_ = true;
    bool EnableOfflineConstraintNormalization_ = true;
    Solver Solver_ = Solver::Worklist;
    WorklistSolverPolicy WorklistSolverPolicy_ = WorklistSolverPolicy::LRF;
    bool EnableOnlineCycleDetection_ = true;
=======
    // All techniques are turned off by default
    bool EnableOfflineVariableSubstitution_ = false;
    bool EnableOfflineConstraintNormalization_ = false;
    Solver Solver_ = Solver::Naive;
    PointerObjectConstraintSet::WorklistSolverPolicy WorklistSolverPolicy_ =
        PointerObjectConstraintSet::WorklistSolverPolicy::LeastRecentlyFired;
    bool EnableOnlineCycleDetection_ = false;
    bool EnableHybridCycleDetection_ = false;
    bool EnableLazyCycleDetection_ = false;
    bool EnableDifferencePropagation_ = false;
>>>>>>> 24633f44
  };

  ~Andersen() noexcept override = default;

  Andersen() = default;

  Andersen(const Andersen &) = delete;

  Andersen(Andersen &&) = delete;

  Andersen &
  operator=(const Andersen &) = delete;

  Andersen &
  operator=(Andersen &&) = delete;

  /**
   * Specify the PassConfiguration the Andersen pass should use when analyzing
   * @param config
   */
  void
  SetConfiguration(Configuration config);

  /**
   * @return the PassConfiguration used by the Andersen pass when analyzing
   */
  [[nodiscard]] const Configuration &
  GetConfiguration() const;

  /**
   * Performs Andersen's alias analysis on the rvsdg \p module,
   * producing a PointsToGraph describing what memory objects exists,
   * and which values in the rvsdg program may point to them.
   * @param module the module to analyze
   * @param statisticsCollector the collector that will receive pass statistics
   * @return A PointsToGraph for the module
   * @see SetConfiguration to configure settings for the analysis
   */
  std::unique_ptr<PointsToGraph>
  Analyze(const RvsdgModule & module, util::StatisticsCollector & statisticsCollector) override;

  /**
   * @brief Shorthand for Analyze, ignoring collecting any statistics.
   * @see Analyze
   */
  std::unique_ptr<PointsToGraph>
  Analyze(const RvsdgModule & module);

  /**
   * Converts a PointerObjectSet into PointsToGraph nodes,
   * and points-to-graph set memberships into edges.
   *
   * In the PointerObjectSet, the PointsToExternal flag encodes pointing to an address available
   * outside the module. This may however be the address of a memory object within the module, that
   * has escaped. In the final PointsToGraph, any node marked as pointing to external, will get an
   * edge to the special "external" node, as well as to every memory object node marked as escaped.
   *
   * @param set the PointerObjectSet to convert
   * @param statistics the statistics instance used to collect statistics about the process
   * @return the newly created PointsToGraph
   */
  [[nodiscard]] static std::unique_ptr<PointsToGraph>
  ConstructPointsToGraphFromPointerObjectSet(const PointerObjectSet & set, Statistics & statistics);

  [[nodiscard]] static std::unique_ptr<PointsToGraph>
  ConstructPointsToGraphFromPointerObjectSet(const PointerObjectSet & set);

private:
  void
  AnalyzeRegion(rvsdg::region & region);

  void
  AnalyzeSimpleNode(const rvsdg::simple_node & node);

  void
  AnalyzeAlloca(const rvsdg::simple_node & node);

  void
  AnalyzeMalloc(const rvsdg::simple_node & node);

  void
  AnalyzeLoad(const LoadNode & loadNode);

  void
  AnalyzeStore(const StoreNode & storeNode);

  void
  AnalyzeCall(const CallNode & callNode);

  void
  AnalyzeGep(const rvsdg::simple_node & node);

  void
  AnalyzeBitcast(const rvsdg::simple_node & node);

  void
  AnalyzeBits2ptr(const rvsdg::simple_node & node);

  void
  AnalyzePtr2bits(const rvsdg::simple_node & node);

  void
  AnalyzeConstantPointerNull(const rvsdg::simple_node & node);

  void
  AnalyzeUndef(const rvsdg::simple_node & node);

  void
  AnalyzeMemcpy(const rvsdg::simple_node & node);

  void
  AnalyzeConstantArray(const rvsdg::simple_node & node);

  void
  AnalyzeConstantStruct(const rvsdg::simple_node & node);

  void
  AnalyzeConstantAggregateZero(const rvsdg::simple_node & node);

  void
  AnalyzeExtractValue(const rvsdg::simple_node & node);

  void
  AnalyzeValist(const rvsdg::simple_node & node);

  void
  AnalyzeStructuralNode(const rvsdg::structural_node & node);

  void
  AnalyzeLambda(const lambda::node & node);

  void
  AnalyzeDelta(const delta::node & node);

  void
  AnalyzePhi(const phi::node & node);

  void
  AnalyzeGamma(const rvsdg::gamma_node & node);

  void
  AnalyzeTheta(const rvsdg::theta_node & node);

  void
  AnalyzeRvsdg(const rvsdg::graph & graph);

  /**
   * Traverses the given module, and initializes the members Set_ and Constraints_ with
   * PointerObjects and constraints corresponding to the module.
   * @param module the module to analyze
   * @param statistics the Statistics instance used to track info about the analysis
   */
  void
  AnalyzeModule(const RvsdgModule & module, Statistics & statistics);

  /**
   * Solves the constraint problem using the techniques and solver specified in the given config.
   * @param constraints the instance of PointerObjectConstraintSet being operated on
   * @param config settings for the solving
   * @param statistics the Statistics instance used to track info about the analysis
   */
  static void
  SolveConstraints(
      PointerObjectConstraintSet & constraints,
      const Configuration & config,
      Statistics & statistics);

  Configuration Config_ = Configuration::DefaultConfiguration();

  std::unique_ptr<PointerObjectSet> Set_;
  std::unique_ptr<PointerObjectConstraintSet> Constraints_;
};

}

#endif<|MERGE_RESOLUTION|>--- conflicted
+++ resolved
@@ -31,9 +31,6 @@
    * Environment variable that when set, triggers analyzing the program with every single
    * valid combination of Configuration flags.
    */
-<<<<<<< HEAD
-  static inline const char * const ENV_COMPARE_SOLVE_NAIVE = "JLM_ANDERSEN_COMPARE_SOLVE_NAIVE";
-=======
   static inline const char * const ENV_TEST_ALL_CONFIGS = "JLM_ANDERSEN_TEST_ALL_CONFIGS";
 
   /**
@@ -42,33 +39,11 @@
    * Otherwise, the output is double checked only against the default naive solver.
    */
   static inline const char * const ENV_DOUBLE_CHECK = "JLM_ANDERSEN_DOUBLE_CHECK";
->>>>>>> 24633f44
 
   /**
    * Environment variable that will trigger dumping the subset graph before and after solving.
    */
   static inline const char * const ENV_DUMP_SUBSET_GRAPH = "JLM_ANDERSEN_DUMP_SUBSET_GRAPH";
-<<<<<<< HEAD
-
-  /**
-   * Environment variable for overriding the default configuration.
-   * The variable should something look like
-   * "+OVS +Normalize -OnlineCD Solver=Worklist WLPolicy=LRF"
-   */
-  static inline const char * const ENV_CONFIG_OVERRIDE = "JLM_ANDERSEN_CONFIG_OVERRIDE";
-  static inline const char * const CONFIG_OVS_ON = "+OVS";
-  static inline const char * const CONFIG_OVS_OFF = "-OVS";
-  static inline const char * const CONFIG_NORMALIZE_ON = "+Normalize";
-  static inline const char * const CONFIG_NORMALIZE_OFF = "-Normalize";
-  static inline const char * const CONFIG_SOLVER_WL = "Solver=Worklist";
-  static inline const char * const CONFIG_SOLVER_NAIVE = "Solver=Naive";
-  static inline const char * const CONFIG_WL_POLICY_LRF = "WLPolicy=LRF";
-  static inline const char * const CONFIG_WL_POLICY_FIFO = "WLPolicy=FIFO";
-  static inline const char * const CONFIG_WL_POLICY_LIFO = "WLPolicy=LIFO";
-  static inline const char * const CONFIG_ONLINE_CYCLE_DETECTION_ON = "+OnlineCD";
-  static inline const char * const CONFIG_ONLINE_CYCLE_DETECTION_OFF = "-OnlineCD";
-=======
->>>>>>> 24633f44
 
   /**
    * class for configuring the Andersen pass, such as what solver to use.
@@ -85,32 +60,6 @@
       Worklist
     };
 
-<<<<<<< HEAD
-    enum class WorklistSolverPolicy
-    {
-      LRF,
-      FIFO,
-      LIFO,
-      None // Using the worklist solver without a policy is an error
-    };
-
-    [[nodiscard]] bool
-    operator==(const Configuration & other) const
-    {
-      return EnableOfflineVariableSubstitution_ == other.EnableOfflineVariableSubstitution_
-          && EnableOfflineConstraintNormalization_ == other.EnableOfflineConstraintNormalization_
-          && Solver_ == other.Solver_
-          && WorklistSolverPolicy_ == other.WorklistSolverPolicy_;
-    }
-
-    [[nodiscard]] bool
-    operator!=(const Configuration & other) const
-    {
-      return !operator==(other);
-    }
-
-=======
->>>>>>> 24633f44
     /**
      * Sets which solver algorithm to use.
      * Not all solvers are compatible with all online techniques.
@@ -125,18 +74,6 @@
     GetSolver() const noexcept
     {
       return Solver_;
-    }
-
-    void
-    SetWorklistSolverPolicy(WorklistSolverPolicy policy)
-    {
-      WorklistSolverPolicy_ = policy;
-    }
-
-    [[nodiscard]] WorklistSolverPolicy
-    GetWorklistSoliverPolicy() const noexcept
-    {
-      return WorklistSolverPolicy_;
     }
 
     /**
@@ -191,16 +128,6 @@
     }
 
     /**
-<<<<<<< HEAD
-     * Enables or disables online cycle detection in the Worklist solver, as described by.
-     * Ignored by all other solvers, and by the topological worklist policy.
-     * Pearce, 2003: "Online cycle detection and difference propagation for pointer analysis"
-     */
-    void
-    EnableOnlineCycleDetection(bool enable)
-    {
-      EnableOnlineCycleDetection_ = enable;
-=======
      * Enables or disables online cycle detection in the Worklist solver, as described by
      *   Pearce, 2003: "Online cycle detection and difference propagation for pointer analysis"
      * It detects all cycles, so it can not be combined with other cycle detection techniques.
@@ -289,21 +216,7 @@
       config.EnableLazyCycleDetection(true);
       config.EnableDifferencePropagation(true);
       return config;
->>>>>>> 24633f44
-    }
-
-    [[nodiscard]] bool
-    IsOnlineCycleDetectionEnabled() const noexcept
-    {
-      return EnableOnlineCycleDetection_;
-    }
-
-    /**
-     * Creates the default Andersen constraint set solver configuration
-     * @return the solver configuration
-     */
-    [[nodiscard]] static Configuration
-    DefaultConfiguration();
+    }
 
     /**
      * Creates a solver configuration using the naive solver,
@@ -313,19 +226,10 @@
     [[nodiscard]] static Configuration
     NaiveSolverConfiguration() noexcept
     {
-<<<<<<< HEAD
-      auto config = Configuration();
-      config.EnableOfflineVariableSubstitution(false);
-      config.EnableOfflineConstraintNormalization(false);
-      config.SetSolver(Solver::Naive);
-      config.SetWorklistSolverPolicy(WorklistSolverPolicy::None);
-      config.EnableOnlineCycleDetection(false);
-=======
       Configuration config;
       config.EnableOfflineVariableSubstitution(false);
       config.EnableOfflineConstraintNormalization(false);
       config.SetSolver(Solver::Naive);
->>>>>>> 24633f44
       return config;
     }
 
@@ -337,13 +241,6 @@
     GetAllConfigurations();
 
   private:
-<<<<<<< HEAD
-    bool EnableOfflineVariableSubstitution_ = true;
-    bool EnableOfflineConstraintNormalization_ = true;
-    Solver Solver_ = Solver::Worklist;
-    WorklistSolverPolicy WorklistSolverPolicy_ = WorklistSolverPolicy::LRF;
-    bool EnableOnlineCycleDetection_ = true;
-=======
     // All techniques are turned off by default
     bool EnableOfflineVariableSubstitution_ = false;
     bool EnableOfflineConstraintNormalization_ = false;
@@ -354,7 +251,6 @@
     bool EnableHybridCycleDetection_ = false;
     bool EnableLazyCycleDetection_ = false;
     bool EnableDifferencePropagation_ = false;
->>>>>>> 24633f44
   };
 
   ~Andersen() noexcept override = default;
