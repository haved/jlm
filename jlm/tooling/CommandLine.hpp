--- conflicted
+++ resolved
@@ -50,19 +50,10 @@
   {
     FirstEnumValue, // must always be the first enum value, used for iteration
 
+    AAAndersenAgnostic,
+    AAAndersenRegionAware,
     AASteensgaardAgnostic,
     AASteensgaardRegionAware,
-<<<<<<< HEAD
-    AAAndersenAgnostic,
-    AAAndersenRegionAware,
-
-    /**
-     * \deprecated This flag is going to be removed in the future. Use \ref
-     * OptimizationId::CommonNodeElimination instead.
-     */
-    cne,
-=======
->>>>>>> 0a394851
     CommonNodeElimination,
     DeadNodeElimination,
     FunctionInlining,
@@ -168,10 +159,10 @@
 
   struct OptimizationCommandLineArgument
   {
+    inline static const char * AaAndersenAgnostic_ = "AAAndersenAgnostic";
+    inline static const char * AaAndersenRegionAware_ = "AAAndersenRegionAware";
     inline static const char * AaSteensgaardAgnostic_ = "AASteensgaardAgnostic";
     inline static const char * AaSteensgaardRegionAware_ = "AASteensgaardRegionAware";
-    inline static const char * AaAndersenAgnostic_ = "AAAndersenAgnostic";
-    inline static const char * AaAndersenRegionAware_ = "AAAndersenRegionAware";
     inline static const char * CommonNodeElimination_ = "CommonNodeElimination";
     inline static const char * DeadNodeElimination_ = "DeadNodeElimination";
     inline static const char * FunctionInlining_ = "FunctionInlining";
