--- conflicted
+++ resolved
@@ -4,11 +4,8 @@
  */
 
 #include <jlm/llvm/backend/jlm2llvm/jlm2llvm.hpp>
-<<<<<<< HEAD
 #include <jlm/llvm/backend/rvsdg2html/rvsdg2html.hpp>
-=======
 #include <jlm/llvm/backend/rvsdg2jlm/rvsdg2jlm.hpp>
->>>>>>> 16ac7524
 #include <jlm/llvm/frontend/InterProceduralGraphConversion.hpp>
 #include <jlm/llvm/frontend/LlvmModuleConversion.hpp>
 #include <jlm/llvm/ir/ipgraph-module.hpp>
@@ -378,11 +375,9 @@
       fclose(fd);
   };
 
-<<<<<<< HEAD
-  auto printAsHtml = [](
-          const llvm::RvsdgModule & rvsdgModule,
-          const util::filepath & outputFile,
-          util::StatisticsCollector&)
+  auto printAsHtml = [](const llvm::RvsdgModule & rvsdgModule,
+                        const util::filepath & outputFile,
+                        util::StatisticsCollector &)
   {
     auto fd = outputFile == "" ? stdout : fopen(outputFile.to_str().c_str(), "w");
 
@@ -393,15 +388,9 @@
       fclose(fd);
   };
 
-  auto printAsLlvm = [](
-    const llvm::RvsdgModule & rvsdgModule,
-    const util::filepath & outputFile,
-    util::StatisticsCollector & statisticsCollector)
-=======
   auto printAsLlvm = [](const llvm::RvsdgModule & rvsdgModule,
                         const util::filepath & outputFile,
                         util::StatisticsCollector & statisticsCollector)
->>>>>>> 16ac7524
   {
     auto jlm_module = llvm::rvsdg2jlm::rvsdg2jlm(rvsdgModule, statisticsCollector);
 
@@ -422,22 +411,12 @@
   };
 
   static std::unordered_map<
-<<<<<<< HEAD
-    JlmOptCommandLineOptions::OutputFormat,
-    std::function<void(const llvm::RvsdgModule&, const util::filepath&, util::StatisticsCollector&)>
-  > printers(
-    {
-      {tooling::JlmOptCommandLineOptions::OutputFormat::Xml,  printAsXml},
-      {tooling::JlmOptCommandLineOptions::OutputFormat::Html, printAsHtml},
-      {tooling::JlmOptCommandLineOptions::OutputFormat::Llvm, printAsLlvm}
-    });
-=======
       JlmOptCommandLineOptions::OutputFormat,
       std::function<
           void(const llvm::RvsdgModule &, const util::filepath &, util::StatisticsCollector &)>>
       printers({ { tooling::JlmOptCommandLineOptions::OutputFormat::Xml, printAsXml },
+                 { tooling::JlmOptCommandLineOptions::OutputFormat::Html, printAsHtml },
                  { tooling::JlmOptCommandLineOptions::OutputFormat::Llvm, printAsLlvm } });
->>>>>>> 16ac7524
 
   JLM_ASSERT(printers.find(outputFormat) != printers.end());
   printers[outputFormat](rvsdgModule, outputFile, statisticsCollector);
